--- conflicted
+++ resolved
@@ -137,17 +137,9 @@
     <netty.version>4.1.51.Final</netty.version>
     <!-- Test dependency properties -->
     <hamcrest-all.version>1.3</hamcrest-all.version>
-<<<<<<< HEAD
-    <junit.jupiter.version>5.7.0</junit.jupiter.version>
-    <junit.vintage.version>5.7.0</junit.vintage.version>
-    <junit.platform.version>1.7.0</junit.platform.version>
-    <mockito-junit-jupiter.version>3.3.0</mockito-junit-jupiter.version>
-    <mockito2.version>3.3.0</mockito2.version>
-=======
     <junit.version>4.13.1</junit.version>
     <junit5-bom.version>5.7.0</junit5-bom.version>
     <mockito2.version>3.7.0</mockito2.version>
->>>>>>> 322d0651
 
     <!-- SonarCloud properties -->
     <jacoco.version>0.8.5</jacoco.version>
@@ -431,8 +423,6 @@
         <version>${javax.annotation-api.version}</version>
       </dependency>
       <dependency>
-<<<<<<< HEAD
-=======
         <groupId>junit</groupId>
         <artifactId>junit</artifactId>
         <version>${junit.version}</version>
@@ -460,7 +450,6 @@
         <version>${hamcrest-all.version}</version>
       </dependency>
       <dependency>
->>>>>>> 322d0651
         <groupId>net.i2p.crypto</groupId>
         <artifactId>eddsa</artifactId>
         <version>${eddsa.version}</version>
