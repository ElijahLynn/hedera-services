--- conflicted
+++ resolved
@@ -111,8 +111,8 @@
         <enabled>false</enabled>
       </snapshots>
       <id>proto-staging</id>
-      <name>0.18.0-alpha.1 Protobufs</name>
-      <url>https://oss.sonatype.org/content/repositories/comhederahashgraph-1350</url>
+      <name>0.18.0-alpha.3 Protobufs</name>
+      <url>https://oss.sonatype.org/content/repositories/comhederahashgraph-1354</url>
     </repository>
     <repository>
       <id>ossrh-snapshots</id>
@@ -171,11 +171,7 @@
     <ethereum-core.version>1.12.0-v0.5.0</ethereum-core.version>
     <grpc.version>1.39.0</grpc.version>
     <guava.version>30.1.1-jre</guava.version>
-<<<<<<< HEAD
-    <hapi-proto.version>0.18.0-alpha.1</hapi-proto.version>
-=======
-    <hapi-proto.version>0.18.0-alpha.2-SNAPSHOT</hapi-proto.version>
->>>>>>> 161a452f
+    <hapi-proto.version>0.18.0-alpha.3</hapi-proto.version>
     <javax.annotation-api.version>1.3.2</javax.annotation-api.version>
     <javax-inject.version>1</javax-inject.version>
     <log4j.version>2.14.1</log4j.version>
