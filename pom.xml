--- conflicted
+++ resolved
@@ -166,11 +166,7 @@
     <commons-codec.version>1.15</commons-codec.version>
     <commons-io.version>2.11.0</commons-io.version>
     <commons-lang3.version>3.12.0</commons-lang3.version>
-<<<<<<< HEAD
     <dagger.version>2.40.4</dagger.version>
-=======
-    <dagger.version>2.40.1</dagger.version>
->>>>>>> 7aafd92c
     <eddsa.version>0.3.0</eddsa.version>
     <ethereum-core.version>1.12.0-v0.5.0</ethereum-core.version>
     <grpc.version>1.39.0</grpc.version>
