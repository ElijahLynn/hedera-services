--- conflicted
+++ resolved
@@ -107,10 +107,7 @@
 
 	private static final String INDIVIDUAL_KV_LIMIT_PROP = "contracts.maxKvPairs.individual";
 	private static final String AGGREGATE_KV_LIMIT_PROP = "contracts.maxKvPairs.aggregate";
-<<<<<<< HEAD
 	private static final String CONSENSUS_GAS_THROTTLE_PROP = "contracts.consensusThrottleMaxGasLimit";
-=======
->>>>>>> 4a05f7f9
 
 	private static final long defaultMaxLifetime =
 			Long.parseLong(HapiSpecSetup.getDefaultNodeProps().get("entities.maxLifetime"));
@@ -122,11 +119,8 @@
 			HapiSpecSetup.getDefaultNodeProps().get(INDIVIDUAL_KV_LIMIT_PROP);
 	private static final String defaultMaxAggregateKvPairs =
 			HapiSpecSetup.getDefaultNodeProps().get(AGGREGATE_KV_LIMIT_PROP);
-<<<<<<< HEAD
 	private static final String defaultMaxConsGasLimit = HapiSpecSetup.getDefaultNodeProps()
 			.get("contracts.consensusThrottleMaxGasLimit");
-=======
->>>>>>> 4a05f7f9
 
 	public static void main(String... args) {
 		new FileUpdateSuite().runSuiteSync();
@@ -135,22 +129,6 @@
 	@Override
 	protected List<HapiApiSpec> getSpecsInSuite() {
 		return List.of(new HapiApiSpec[] {
-<<<<<<< HEAD
-//				vanillaUpdateSucceeds(),
-//				updateFeesCompatibleWithCreates(),
-//				apiPermissionsChangeDynamically(),
-//				cannotUpdateExpirationPastMaxLifetime(),
-//				optimisticSpecialFileUpdate(),
-//				associateHasExpectedSemantics(),
-//				notTooManyFeeScheduleCanBeCreated(),
-//				numAccountsAllowedIsDynamic(),
-//				minChargeIsTXGasUsedByFileUpdate(),
-//				maxRefundIsMaxGasRefundConfiguredWhenTXGasPriceIsSmaller(),
-//				gasLimitOverMaxGasLimitFailsPrecheck(),
-//				autoCreationIsDynamic(),
-//				kvLimitsEnforced(),
-				serviceFeeRefundedIfConsGasExhausted(),
-=======
 				vanillaUpdateSucceeds(),
 				updateFeesCompatibleWithCreates(),
 				apiPermissionsChangeDynamically(),
@@ -164,7 +142,7 @@
 				gasLimitOverMaxGasLimitFailsPrecheck(),
 				autoCreationIsDynamic(),
 				kvLimitsEnforced(),
->>>>>>> 4a05f7f9
+				serviceFeeRefundedIfConsGasExhausted(),
 		});
 	}
 
@@ -466,11 +444,7 @@
 
 		return defaultHapiSpec("KvLimitsEnforced")
 				.given(
-<<<<<<< HEAD
 						fileCreate(initcode)
-=======
-						fileCreate(initcode )
->>>>>>> 4a05f7f9
 								.path(IMAP_USER_BYTECODE_PATH),
 						/* This contract has 0 key/value mappings at creation */
 						contractCreate(contract)
@@ -512,7 +486,6 @@
 						getContractInfo(contract).has(contractWith().numKvPairs(14))
 				);
 	}
-<<<<<<< HEAD
 
 	private HapiApiSpec serviceFeeRefundedIfConsGasExhausted() {
 		final var initcode = "initcode";
@@ -569,8 +542,6 @@
 						})
 				);
 	}
-=======
->>>>>>> 4a05f7f9
 
 	@Override
 	protected Logger getResultsLogger() {
