package com.hedera.services.bdd.suites.token;

/*-
 * ‌
 * Hedera Services Test Clients
 * ​
 * Copyright (C) 2018 - 2020 Hedera Hashgraph, LLC
 * ​
 * Licensed under the Apache License, Version 2.0 (the "License");
 * you may not use this file except in compliance with the License.
 * You may obtain a copy of the License at
 *
 *      http://www.apache.org/licenses/LICENSE-2.0
 *
 * Unless required by applicable law or agreed to in writing, software
 * distributed under the License is distributed on an "AS IS" BASIS,
 * WITHOUT WARRANTIES OR CONDITIONS OF ANY KIND, either express or implied.
 * See the License for the specific language governing permissions and
 * limitations under the License.
 * ‍
 */

import com.hedera.services.bdd.spec.HapiApiSpec;
import com.hedera.services.bdd.spec.transactions.TxnUtils;
import com.hedera.services.bdd.suites.HapiApiSuite;
import org.apache.logging.log4j.LogManager;
import org.apache.logging.log4j.Logger;

import java.time.Instant;
import java.util.List;

import static com.hedera.services.bdd.spec.HapiApiSpec.defaultHapiSpec;
import static com.hedera.services.bdd.spec.queries.QueryVerbs.getAccountInfo;
import static com.hedera.services.bdd.spec.queries.QueryVerbs.getTokenInfo;
import static com.hedera.services.bdd.spec.queries.QueryVerbs.getTxnRecord;
import static com.hedera.services.bdd.spec.transactions.TxnVerbs.*;
import static com.hedera.services.bdd.spec.transactions.token.HapiTokenTransact.TokenMovement.moving;
import static com.hedera.services.bdd.spec.utilops.UtilVerbs.newKeyNamed;
import static com.hederahashgraph.api.proto.java.ResponseCodeEnum.INVALID_EXPIRATION_TIME;
import static com.hederahashgraph.api.proto.java.ResponseCodeEnum.INVALID_SIGNATURE;
import static com.hederahashgraph.api.proto.java.ResponseCodeEnum.INVALID_TOKEN_ID;
import static com.hederahashgraph.api.proto.java.ResponseCodeEnum.TOKEN_IS_IMMUTABlE;
import static com.hederahashgraph.api.proto.java.ResponseCodeEnum.TOKEN_NAME_TOO_LONG;
import static com.hederahashgraph.api.proto.java.ResponseCodeEnum.TOKEN_WAS_DELETED;

public class TokenUpdateSpecs extends HapiApiSuite {
	private static final Logger log = LogManager.getLogger(TokenUpdateSpecs.class);
	private static final int MAX_NAME_LENGTH = 100;

	private static String TOKEN_TREASURY = "treasury";

	public static void main(String... args) {
		new TokenUpdateSpecs().runSuiteSync();
	}

	@Override
	protected List<HapiApiSpec> getSpecsInSuite() {
		return List.of(new HapiApiSpec[] {
						symbolChanges(),
						standardImmutabilitySemanticsHold(),
						validAutoRenewWorks(),
						validatesMissingAdminKey(),
						tooLongNameCheckHolds(),
						nameChanges(),
						keysChange(),
						validatesAlreadyDeletedToken(),
						validatesMissingRef(),
<<<<<<< HEAD
						keysChange(),
						treasuryEvolves(),
						validatesAlreadyDeletedToken(),
=======
						treasuryEvolves(),
>>>>>>> 2e4284e8
				}
		);
	}

	private HapiApiSpec validatesAlreadyDeletedToken() {
		return defaultHapiSpec("ValidatesAlreadyDeletedToken")
				.given(
						newKeyNamed("adminKey"),
						cryptoCreate(TOKEN_TREASURY),
						tokenCreate("tbd")
								.adminKey("adminKey")
								.treasury(TOKEN_TREASURY),
						tokenDelete("tbd")
				).when().then(
						tokenUpdate("tbd")
								.hasKnownStatus(TOKEN_WAS_DELETED)
				);
	}

	private HapiApiSpec standardImmutabilitySemanticsHold() {
		long then = Instant.now().getEpochSecond() + 1_234_567L;
		return defaultHapiSpec("StandardImmutabilitySemanticsHold")
				.given(
						tokenCreate("immutable").expiry(then)
				).when(
						tokenUpdate("immutable")
								.treasury(ADDRESS_BOOK_CONTROL)
								.hasKnownStatus(TOKEN_IS_IMMUTABlE),
						tokenUpdate("immutable")
								.expiry(then - 1)
								.hasKnownStatus(INVALID_EXPIRATION_TIME),
						tokenUpdate("immutable")
								.expiry(then + 1)
				).then(
						getTokenInfo("immutable").logged()
				);
	}

	private HapiApiSpec validatesMissingRef() {
		return defaultHapiSpec("UpdateValidatesRef")
				.given(
						cryptoCreate("payer").balance(A_HUNDRED_HBARS)
				).when().then(
						tokenUpdate("1.2.3")
								.payingWith("payer")
								.signedBy("payer")
								.hasKnownStatus(INVALID_TOKEN_ID)
				);
	}

	private HapiApiSpec validatesMissingAdminKey() {
		return defaultHapiSpec("ValidatesMissingAdminKey")
				.given(
						cryptoCreate(TOKEN_TREASURY),
						cryptoCreate("payer")
								.balance(A_HUNDRED_HBARS),
						tokenCreate("tbd")
								.freezeDefault(false)
								.treasury(TOKEN_TREASURY)
				).when().then(
						tokenUpdate("tbd")
								.autoRenewAccount(GENESIS)
								.payingWith("payer")
								.signedBy("payer", GENESIS)
								.hasKnownStatus(TOKEN_IS_IMMUTABlE)
				);
	}

	public HapiApiSpec keysChange() {
		return defaultHapiSpec("KeysChange")
				.given(
						newKeyNamed("adminKey"),
						newKeyNamed("newAdminKey"),
						newKeyNamed("kycThenFreezeKey"),
						newKeyNamed("freezeThenKycKey"),
						newKeyNamed("wipeThenSupplyKey"),
						newKeyNamed("supplyThenWipeKey"),
						cryptoCreate("misc"),
						cryptoCreate(TOKEN_TREASURY),
						tokenCreate("tbu")
								.treasury(TOKEN_TREASURY)
								.freezeDefault(true)
								.initialSupply(10)
								.adminKey("adminKey")
								.kycKey("kycThenFreezeKey")
								.freezeKey("freezeThenKycKey")
								.supplyKey("supplyThenWipeKey")
								.wipeKey("wipeThenSupplyKey")
				).when(
						getTokenInfo("tbu").logged(),
						tokenUpdate("tbu")
								.adminKey("newAdminKey")
								.kycKey("freezeThenKycKey")
								.freezeKey("kycThenFreezeKey")
								.wipeKey("supplyThenWipeKey")
								.supplyKey("wipeThenSupplyKey"),
						tokenAssociate("misc", "tbu")
				).then(
						getTokenInfo("tbu").logged(),
						grantTokenKyc("tbu", "misc")
								.signedBy(GENESIS, "freezeThenKycKey"),
						tokenUnfreeze("tbu", "misc")
								.signedBy(GENESIS, "kycThenFreezeKey"),
						getAccountInfo("misc").logged(),
						tokenTransact(moving(5, "tbu")
								.between(TOKEN_TREASURY, "misc")),
						mintToken("tbu", 10)
								.signedBy(GENESIS, "wipeThenSupplyKey"),
						burnToken("tbu", 10)
								.signedBy(GENESIS, "wipeThenSupplyKey"),
						wipeTokenAccount("tbu", "misc", 5)
								.signedBy(GENESIS, "supplyThenWipeKey"),
						getAccountInfo(TOKEN_TREASURY).logged()
				);
	}

	public HapiApiSpec treasuryEvolves() {
		return defaultHapiSpec("TreasuryEvolves")
				.given(
						newKeyNamed("adminKey"),
						newKeyNamed("kycKey"),
						newKeyNamed("freezeKey"),
						cryptoCreate("oldTreasury"),
						cryptoCreate("newTreasury"),
						tokenCreate("tbu")
								.adminKey("adminKey")
								.freezeDefault(true)
								.kycKey("kycKey")
								.freezeKey("freezeKey")
								.treasury("oldTreasury")
				).when(
						getAccountInfo("oldTreasury").logged(),
						getAccountInfo("newTreasury").logged(),
						tokenAssociate("newTreasury", "tbu"),
						tokenUpdate("tbu")
								.signedBy(GENESIS, "adminKey")
								.treasury("newTreasury")
								.hasKnownStatus(INVALID_SIGNATURE),
						tokenUpdate("tbu")
								.treasury("newTreasury")
								.via("treasuryUpdateTxn")
				).then(
						getAccountInfo("oldTreasury").logged(),
						getAccountInfo("newTreasury").logged(),
						getTxnRecord("treasuryUpdateTxn").logged()
				);
	}

	public HapiApiSpec validAutoRenewWorks() {
		long firstPeriod = 500_000, secondPeriod = 600_000;
		return defaultHapiSpec("AutoRenewInfoChanges")
				.given(
						cryptoCreate("autoRenew"),
						cryptoCreate("newAutoRenew"),
						newKeyNamed("adminKey")
				).when(
						tokenCreate("tbu")
								.adminKey("adminKey")
								.autoRenewAccount("autoRenew")
								.autoRenewPeriod(firstPeriod),
						tokenUpdate("tbu")
								.signedBy(GENESIS)
								.autoRenewAccount("newAutoRenew")
								.autoRenewPeriod(secondPeriod)
								.hasKnownStatus(INVALID_SIGNATURE),
						tokenUpdate("tbu")
								.autoRenewAccount("newAutoRenew")
								.autoRenewPeriod(secondPeriod)
				).then(
						getTokenInfo("tbu").logged()
				);
	}

	public HapiApiSpec symbolChanges() {
		var hopefullyUnique = "ORIGINAL" + TxnUtils.randomUppercase(5);

		return defaultHapiSpec("SymbolChanges")
				.given(
						newKeyNamed("adminKey"),
						cryptoCreate(TOKEN_TREASURY)
				).when(
						tokenCreate("tbu")
								.adminKey("adminKey")
								.treasury(TOKEN_TREASURY),
						tokenUpdate("tbu")
								.symbol(hopefullyUnique)
				).then(
						getTokenInfo("tbu").hasSymbol(hopefullyUnique),
						tokenAssociate(GENESIS, "tbu"),
						tokenTransact(
								moving(1, "tbu").between(TOKEN_TREASURY, GENESIS))
				);
	}

	public HapiApiSpec nameChanges() {
		var hopefullyUnique = "ORIGINAL" + TxnUtils.randomUppercase(5);

		return defaultHapiSpec("NameChanges")
				.given(
						newKeyNamed("adminKey"),
						cryptoCreate(TOKEN_TREASURY)
				).when(
						tokenCreate("tbu")
								.adminKey("adminKey")
								.treasury(TOKEN_TREASURY),
						tokenUpdate("tbu")
								.name(hopefullyUnique)
				).then(
						getTokenInfo("tbu").hasName(hopefullyUnique)
				);
	}

	public HapiApiSpec tooLongNameCheckHolds() {
		var tooLongName = "ORIGINAL" + TxnUtils.randomUppercase(MAX_NAME_LENGTH+1);

		return defaultHapiSpec("TooLongNameCheckHolds")
				.given(
						newKeyNamed("adminKey"),
						cryptoCreate(TOKEN_TREASURY)
				).when(
						tokenCreate("tbu")
								.adminKey("adminKey")
								.treasury(TOKEN_TREASURY)
				).then(
						tokenUpdate("tbu")
								.name(tooLongName)
								.hasKnownStatus(TOKEN_NAME_TOO_LONG)
				);
	}

	@Override
	protected Logger getResultsLogger() {
		return log;
	}
}<|MERGE_RESOLUTION|>--- conflicted
+++ resolved
@@ -65,13 +65,7 @@
 						keysChange(),
 						validatesAlreadyDeletedToken(),
 						validatesMissingRef(),
-<<<<<<< HEAD
-						keysChange(),
 						treasuryEvolves(),
-						validatesAlreadyDeletedToken(),
-=======
-						treasuryEvolves(),
->>>>>>> 2e4284e8
 				}
 		);
 	}
@@ -207,10 +201,6 @@
 						getAccountInfo("newTreasury").logged(),
 						tokenAssociate("newTreasury", "tbu"),
 						tokenUpdate("tbu")
-								.signedBy(GENESIS, "adminKey")
-								.treasury("newTreasury")
-								.hasKnownStatus(INVALID_SIGNATURE),
-						tokenUpdate("tbu")
 								.treasury("newTreasury")
 								.via("treasuryUpdateTxn")
 				).then(
