package com.hedera.services.bdd.spec.transactions.crypto;

/*-
 * ‌
 * Hedera Services Test Clients
 * ​
 * Copyright (C) 2018 - 2021 Hedera Hashgraph, LLC
 * ​
 * Licensed under the Apache License, Version 2.0 (the "License");
 * you may not use this file except in compliance with the License.
 * You may obtain a copy of the License at
 *
 *      http://www.apache.org/licenses/LICENSE-2.0
 *
 * Unless required by applicable law or agreed to in writing, software
 * distributed under the License is distributed on an "AS IS" BASIS,
 * WITHOUT WARRANTIES OR CONDITIONS OF ANY KIND, either express or implied.
 * See the License for the specific language governing permissions and
 * limitations under the License.
 * ‍
 */

import com.google.common.base.MoreObjects;
import com.hedera.services.bdd.spec.HapiApiSpec;
import com.hedera.services.bdd.spec.HapiPropertySource;
import com.hedera.services.bdd.spec.fees.AdapterUtils;
import com.hedera.services.bdd.spec.keys.SigControl;
import com.hedera.services.bdd.spec.transactions.HapiTxnOp;
import com.hedera.services.usage.BaseTransactionMeta;
import com.hedera.services.usage.crypto.CryptoCreateMeta;
import com.hedera.services.usage.state.UsageAccumulator;
import com.hederahashgraph.api.proto.java.AccountID;
import com.hederahashgraph.api.proto.java.CryptoCreateTransactionBody;
import com.hederahashgraph.api.proto.java.Duration;
import com.hederahashgraph.api.proto.java.FeeData;
import com.hederahashgraph.api.proto.java.HederaFunctionality;
import com.hederahashgraph.api.proto.java.Key;
import com.hederahashgraph.api.proto.java.TokenID;
import com.hederahashgraph.api.proto.java.Transaction;
import com.hederahashgraph.api.proto.java.TransactionBody;
import com.hederahashgraph.api.proto.java.TransactionResponse;
import com.hederahashgraph.fee.SigValueObj;
import org.apache.logging.log4j.LogManager;
import org.apache.logging.log4j.Logger;

import java.util.Arrays;
import java.util.List;
import java.util.Optional;
import java.util.function.Consumer;
import java.util.function.Function;

import static com.hedera.services.bdd.spec.keys.KeyFactory.KeyType;
import static com.hedera.services.bdd.spec.transactions.TxnFactory.bannerWith;
import static com.hedera.services.bdd.spec.transactions.TxnUtils.asId;
import static com.hedera.services.bdd.spec.transactions.TxnUtils.netOf;
import static com.hedera.services.bdd.spec.transactions.TxnUtils.suFrom;
import static com.hederahashgraph.api.proto.java.ResponseCodeEnum.SUCCESS;

public class HapiCryptoCreate extends HapiTxnOp<HapiCryptoCreate> {
	static final Logger log = LogManager.getLogger(HapiCryptoCreate.class);

	private Key key;
	/**
	 * when create account were used as an account, whether perform auto recharge when receiving insufficient payer or
	 * insufficient transaction fee precheck
	 */
	private boolean recharging = false;
	private boolean advertiseCreation = false;
	private boolean forgettingEverything = false;
	/** The time window (unit of second) of not doing another recharge if just recharged recently */
	private Optional<Integer> rechargeWindow = Optional.empty();
	private String account;
	private Optional<Long> sendThresh = Optional.empty();
	private Optional<Long> receiveThresh = Optional.empty();
	private Optional<Long> initialBalance = Optional.empty();
	private Optional<Long> autoRenewDurationSecs = Optional.empty();
	private Optional<AccountID> proxy = Optional.empty();
	private Optional<Boolean> receiverSigRequired = Optional.empty();
	private Optional<String> keyName = Optional.empty();
	private Optional<String> entityMemo = Optional.empty();
	private Optional<KeyType> keyType = Optional.empty();
	private Optional<SigControl> keyShape = Optional.empty();
	private Optional<Function<HapiApiSpec, Long>> balanceFn = Optional.empty();
	private Optional<Integer> maxAutomaticTokenAssociations = Optional.empty();
	private Optional<Consumer<AccountID>> newAccountIdObserver = Optional.empty();
	private Optional<Consumer<TokenID>> newTokenIdObserver = Optional.empty();
<<<<<<< HEAD
	private Optional<AccountID> stakedAccountId = Optional.empty();
=======
	private Optional<String> stakedAccountId = Optional.empty();
>>>>>>> 4a32d3ba
	private Optional<Long> stakedNodeId = Optional.empty();
	private boolean isDeclinedReward = false;


	@Override
	public HederaFunctionality type() {
		return HederaFunctionality.CryptoCreate;
	}

	@Override
	protected Key lookupKey(HapiApiSpec spec, String name) {
		return name.equals(account) ? key : spec.registry().getKey(name);
	}

	public HapiCryptoCreate exposingCreatedIdTo(Consumer<AccountID> newAccountIdObserver) {
		this.newAccountIdObserver = Optional.of(newAccountIdObserver);
		return this;
	}

	public HapiCryptoCreate advertisingCreation() {
		advertiseCreation = true;
		return this;
	}

	public HapiCryptoCreate rememberingNothing() {
		forgettingEverything = true;
		return this;
	}

	public HapiCryptoCreate(String account) {
		this.account = account;
	}

	public HapiCryptoCreate entityMemo(String memo) {
		entityMemo = Optional.of(memo);
		return this;
	}

	public HapiCryptoCreate sendThreshold(Long amount) {
		sendThresh = Optional.of(amount);
		return this;
	}

	public HapiCryptoCreate autoRenewSecs(long time) {
		autoRenewDurationSecs = Optional.of(time);
		return this;
	}

	public HapiCryptoCreate receiveThreshold(Long amount) {
		receiveThresh = Optional.of(amount);
		return this;
	}

	public HapiCryptoCreate receiverSigRequired(boolean isRequired) {
		receiverSigRequired = Optional.of(isRequired);
		return this;
	}

	public HapiCryptoCreate balance(Long amount) {
		initialBalance = Optional.of(amount);
		return this;
	}

	public HapiCryptoCreate maxAutomaticTokenAssociations(int max) {
		maxAutomaticTokenAssociations = Optional.of(max);
		return this;
	}

	public HapiCryptoCreate balance(Function<HapiApiSpec, Long> fn) {
		balanceFn = Optional.of(fn);
		return this;
	}

	public HapiCryptoCreate key(String name) {
		keyName = Optional.of(name);
		return this;
	}

	public HapiCryptoCreate key(Key key) {
		this.key = key;
		return this;
	}

	public HapiCryptoCreate keyType(KeyType type) {
		keyType = Optional.of(type);
		return this;
	}

	public HapiCryptoCreate withRecharging() {
		recharging = true;
		return this;
	}

	public HapiCryptoCreate rechargeWindow(int window) {
		rechargeWindow = Optional.of(window);
		return this;
	}

	public HapiCryptoCreate keyShape(SigControl controller) {
		keyShape = Optional.of(controller);
		return this;
	}

	public HapiCryptoCreate proxy(String idLit) {
		proxy = Optional.of(HapiPropertySource.asAccount(idLit));
		return this;
	}

	public HapiCryptoCreate stakedAccountId(String idLit) {
<<<<<<< HEAD
		stakedAccountId = Optional.of(HapiPropertySource.asAccount(idLit));
=======
		stakedAccountId = Optional.of(idLit);
>>>>>>> 4a32d3ba
		return this;
	}

	public HapiCryptoCreate stakedNodeId(long idLit) {
		stakedNodeId = Optional.of(idLit);
		return this;
	}

	public HapiCryptoCreate declinedReward(boolean isDeclined) {
		isDeclinedReward = isDeclined;
		return this;
	}


	@Override
	protected HapiCryptoCreate self() {
		return this;
	}

	@Override
	protected long feeFor(HapiApiSpec spec, Transaction txn, int numPayerKeys) throws Throwable {
		return spec.fees().forActivityBasedOp(
				HederaFunctionality.CryptoCreate, this::usageEstimate, txn, numPayerKeys);
	}

	private FeeData usageEstimate(TransactionBody txn, SigValueObj svo) {
		var baseMeta = new BaseTransactionMeta(txn.getMemoBytes().size(), 0);
		var opMeta = new CryptoCreateMeta(txn.getCryptoCreateAccount());
		var accumulator = new UsageAccumulator();
		cryptoOpsUsage.cryptoCreateUsage(suFrom(svo), baseMeta, opMeta, accumulator);
		return AdapterUtils.feeDataFrom(accumulator);
	}

	@Override
	protected Consumer<TransactionBody.Builder> opBodyDef(HapiApiSpec spec) throws Throwable {
		key = key != null ? key : netOf(spec, keyName, keyShape, keyType, Optional.of(this::effectiveKeyGen));
		long amount = balanceFn.map(fn -> fn.apply(spec)).orElse(initialBalance.orElse(-1L));
		initialBalance = (amount >= 0) ? Optional.of(amount) : Optional.empty();
		CryptoCreateTransactionBody opBody = spec
				.txns()
				.<CryptoCreateTransactionBody, CryptoCreateTransactionBody.Builder>body(
						CryptoCreateTransactionBody.class, b -> {
							b.setKey(key);
							proxy.ifPresent(b::setProxyAccountID);
							entityMemo.ifPresent(b::setMemo);
							sendThresh.ifPresent(b::setSendRecordThreshold);
							receiveThresh.ifPresent(b::setReceiveRecordThreshold);
							initialBalance.ifPresent(b::setInitialBalance);
							receiverSigRequired.ifPresent(b::setReceiverSigRequired);
							autoRenewDurationSecs.ifPresent(
									s -> b.setAutoRenewPeriod(Duration.newBuilder().setSeconds(s).build()));
							maxAutomaticTokenAssociations.ifPresent(b::setMaxAutomaticTokenAssociations);

							if (stakedAccountId.isPresent()) {
<<<<<<< HEAD
								b.setStakedAccountId(stakedAccountId.get());
=======
								b.setStakedAccountId(asId(stakedAccountId.get(), spec));
>>>>>>> 4a32d3ba
							} else if (stakedNodeId.isPresent()) {
								b.setStakedNodeId(stakedNodeId.get());
							}
							b.setDeclineReward(isDeclinedReward);
						});
		return b -> b.setCryptoCreateAccount(opBody);
	}

	@Override
	protected List<Function<HapiApiSpec, Key>> defaultSigners() {
		return Arrays.asList(
				spec -> spec.registry().getKey(effectivePayer(spec)),
				ignore -> key);
	}

	@Override
	protected Function<Transaction, TransactionResponse> callToUse(HapiApiSpec spec) {
		return spec.clients().getCryptoSvcStub(targetNodeFor(spec), useTls)::createAccount;
	}

	@Override
	protected void updateStateOf(HapiApiSpec spec) {
		if (actualStatus != SUCCESS || forgettingEverything) {
			return;
		}
		final var createdAccountId = lastReceipt.getAccountID();
		final var createdTokenId = lastReceipt.getTokenID();
		if (recharging) {
			spec.registry().setRecharging(account, initialBalance.orElse(spec.setup().defaultBalance()));
			if (rechargeWindow.isPresent()) {
				spec.registry().setRechargingWindow(account, rechargeWindow.get());
			}
		}
		spec.registry().saveKey(account, key);
		spec.registry().saveAccountId(account, createdAccountId);
		newAccountIdObserver.ifPresent(obs -> obs.accept(createdAccountId));
		newTokenIdObserver.ifPresent(obs -> obs.accept(createdTokenId));
		receiverSigRequired.ifPresent(r -> spec.registry().saveSigRequirement(account, r));

		if (advertiseCreation) {
			String banner = "\n\n" + bannerWith(
					String.format(
							"Created account '%s' with id '0.0.%d'.",
							account,
							lastReceipt.getAccountID().getAccountNum()));
			log.info(banner);
		}
	}

	@Override
	protected MoreObjects.ToStringHelper toStringHelper() {
		MoreObjects.ToStringHelper helper = super.toStringHelper()
				.add("account", account);
		keyType.ifPresent(kt -> helper.add("keyType", kt));
		initialBalance.ifPresent(b -> helper.add("balance", b));
		Optional
				.ofNullable(lastReceipt)
				.ifPresent(receipt -> {
					if (receipt.getAccountID().getAccountNum() != 0) {
						helper.add("created", receipt.getAccountID().getAccountNum());
					}
				});
		return helper;
	}

	public long numOfCreatedAccount() {
		return Optional
				.ofNullable(lastReceipt)
				.map(receipt -> receipt.getAccountID().getAccountNum())
				.orElse(-1L);
	}
}<|MERGE_RESOLUTION|>--- conflicted
+++ resolved
@@ -84,11 +84,7 @@
 	private Optional<Integer> maxAutomaticTokenAssociations = Optional.empty();
 	private Optional<Consumer<AccountID>> newAccountIdObserver = Optional.empty();
 	private Optional<Consumer<TokenID>> newTokenIdObserver = Optional.empty();
-<<<<<<< HEAD
-	private Optional<AccountID> stakedAccountId = Optional.empty();
-=======
 	private Optional<String> stakedAccountId = Optional.empty();
->>>>>>> 4a32d3ba
 	private Optional<Long> stakedNodeId = Optional.empty();
 	private boolean isDeclinedReward = false;
 
@@ -198,11 +194,7 @@
 	}
 
 	public HapiCryptoCreate stakedAccountId(String idLit) {
-<<<<<<< HEAD
-		stakedAccountId = Optional.of(HapiPropertySource.asAccount(idLit));
-=======
 		stakedAccountId = Optional.of(idLit);
->>>>>>> 4a32d3ba
 		return this;
 	}
 
@@ -257,11 +249,7 @@
 							maxAutomaticTokenAssociations.ifPresent(b::setMaxAutomaticTokenAssociations);
 
 							if (stakedAccountId.isPresent()) {
-<<<<<<< HEAD
-								b.setStakedAccountId(stakedAccountId.get());
-=======
 								b.setStakedAccountId(asId(stakedAccountId.get(), spec));
->>>>>>> 4a32d3ba
 							} else if (stakedNodeId.isPresent()) {
 								b.setStakedNodeId(stakedNodeId.get());
 							}
