--- conflicted
+++ resolved
@@ -32,13 +32,7 @@
 import static com.hedera.services.bdd.spec.transactions.TxnVerbs.cryptoUpdate;
 import static com.hedera.services.bdd.spec.transactions.TxnVerbs.uploadInitCode;
 import static com.hedera.services.bdd.spec.transactions.crypto.HapiCryptoTransfer.tinyBarsFromTo;
-<<<<<<< HEAD
-import static com.hedera.services.bdd.spec.utilops.CustomSpecAssert.allRunFor;
 import static com.hedera.services.bdd.spec.utilops.UtilVerbs.blockingOrder;
-import static com.hedera.services.bdd.spec.utilops.UtilVerbs.inParallel;
-=======
-import static com.hedera.services.bdd.spec.utilops.UtilVerbs.blockingOrder;
->>>>>>> 25a9601b
 import static com.hedera.services.bdd.spec.utilops.UtilVerbs.overriding;
 import static com.hedera.services.bdd.spec.utilops.UtilVerbs.overridingAllOf;
 import static com.hedera.services.bdd.spec.utilops.UtilVerbs.sleepFor;
@@ -46,11 +40,8 @@
 import static com.hedera.services.bdd.spec.utilops.UtilVerbs.waitUntilJustBeforeNextStakingPeriod;
 import static com.hedera.services.bdd.spec.utilops.UtilVerbs.waitUntilStartOfNextStakingPeriod;
 import static com.hedera.services.bdd.spec.utilops.UtilVerbs.withOpContext;
-<<<<<<< HEAD
-=======
 import static com.hedera.services.bdd.suites.autorenew.AutoRenewConfigChoices.enableContractAutoRenewWith;
 import static com.hedera.services.bdd.suites.contract.hapi.ContractCallSuite.PAY_RECEIVABLE_CONTRACT;
->>>>>>> 25a9601b
 import static com.hedera.services.bdd.suites.records.ContractRecordsSanityCheckSuite.PAYABLE_CONTRACT;
 import static com.hederahashgraph.api.proto.java.ResponseCodeEnum.INVALID_STAKING_ID;
 
@@ -113,88 +104,10 @@
                 endOfStakingPeriodRecTest(),
                 rewardsOfDeletedAreRedirectedToBeneficiary(),
                 canBeRewardedWithoutMinStakeIfSoConfigured(),
-<<<<<<< HEAD
-                stakeIsManagedCorrectlyInTxnsAroundPeriodBoundaries(),
-                zeroStakeAccountsHaveMetadataResetOnFirstDayTheyReceiveFunds());
-    }
-
-    /**
-     * Tests a scenario in which Alice repeatedly transfers her balance to Baldwin right before the
-     * end of a staking period, only to receive it back shortly after that period starts.
-     */
-    private HapiApiSpec zeroStakeAccountsHaveMetadataResetOnFirstDayTheyReceiveFunds() {
-        final var zeroStakeAccount = "zeroStakeAccount";
-        final var numZeroStakeAccounts = 10;
-        final var stakePeriodMins = 1L;
-
-        return defaultHapiSpec("ZeroStakeAccountsHaveMetadataResetOnFirstDayTheyReceiveFunds")
-                .given(
-                        overridingAllOf(
-                                Map.of(
-                                        STAKING_START_THRESHOLD,
-                                        "" + ONE_HBAR,
-                                        STAKING_REWARD_RATE,
-                                        "273972602739726")),
-                        cryptoTransfer(
-                                tinyBarsFromTo(GENESIS, STAKING_REWARD, 250 * ONE_MILLION_HBARS)),
-                        inParallel(
-                                IntStream.range(0, numZeroStakeAccounts)
-                                        .mapToObj(
-                                                i ->
-                                                        cryptoCreate(zeroStakeAccount + i)
-                                                                .stakedNodeId(0)
-                                                                .balance(0L))
-                                        .toArray(HapiSpecOperation[]::new)),
-                        cryptoCreate("somebody").stakedNodeId(0).balance(10 * ONE_MILLION_HBARS),
-                        // Wait a few periods
-                        waitUntilStartOfNextStakingPeriod(stakePeriodMins),
-                        waitUntilStartOfNextStakingPeriod(stakePeriodMins),
-                        waitUntilStartOfNextStakingPeriod(stakePeriodMins),
-                        waitUntilStartOfNextStakingPeriod(stakePeriodMins),
-                        waitUntilStartOfNextStakingPeriod(stakePeriodMins))
-                .when()
-                .then(
-                        sleepFor(5_000),
-                        withOpContext(
-                                (spec, opLog) -> {
-                                    for (int i = 0; i < numZeroStakeAccounts; i++) {
-                                        final var target = zeroStakeAccount + i;
-                                        final var setupTxn = "setup" + i;
-                                        final var fundingTxn = "funding" + i;
-                                        final var withdrawingTxn = "withdrawing" + i;
-                                        final var first =
-                                                cryptoTransfer(tinyBarsFromTo(GENESIS, target, 1))
-                                                        .via(setupTxn);
-                                        final var second =
-                                                cryptoTransfer(
-                                                                tinyBarsFromTo(
-                                                                        GENESIS,
-                                                                        target,
-                                                                        ONE_MILLION_HBARS))
-                                                        .via(fundingTxn);
-                                        final var third =
-                                                cryptoTransfer(
-                                                                tinyBarsFromTo(
-                                                                        target,
-                                                                        GENESIS,
-                                                                        ONE_MILLION_HBARS))
-                                                        .via(withdrawingTxn);
-                                        allRunFor(
-                                                spec,
-                                                first,
-                                                second,
-                                                third,
-                                                getTxnRecord(setupTxn).logged(),
-                                                getTxnRecord(fundingTxn).logged(),
-                                                getTxnRecord(withdrawingTxn).logged());
-                                    }
-                                }));
-=======
                 zeroRewardEarnedWithZeroWholeHbarsStillSetsSASOLARP(),
                 autoRenewalsCanTriggerStakingRewards(),
                 canSendValueGreaterThanFiftyPercent(),
                 stakeIsManagedCorrectlyInTxnsAroundPeriodBoundaries());
->>>>>>> 25a9601b
     }
 
     /**
@@ -319,8 +232,6 @@
                                         opLog.info("==============================\n");
                                     }
                                 }));
-<<<<<<< HEAD
-=======
     }
 
     private HapiApiSpec canSendValueGreaterThanFiftyPercent() {
@@ -378,7 +289,6 @@
                         cryptoTransfer(tinyBarsFromTo(GENESIS, NODE, 1L)),
                         sleepFor(INTER_PERIOD_SLEEP_MS))
                 .then(cryptoTransfer(tinyBarsFromTo(GENESIS, NODE, 1L)));
->>>>>>> 25a9601b
     }
 
     private HapiApiSpec canBeRewardedWithoutMinStakeIfSoConfigured() {
