--- conflicted
+++ resolved
@@ -20,10 +20,7 @@
  * ‍
  */
 
-<<<<<<< HEAD
-=======
 import com.hedera.services.exceptions.MissingAccountException;
->>>>>>> 2e4284e8
 import com.hedera.services.ledger.accounts.BackingStore;
 import com.hedera.services.ledger.accounts.TestAccount;
 import com.hedera.services.ledger.properties.ChangeSummaryManager;
@@ -87,105 +84,6 @@
 	}
 
 	@Test
-<<<<<<< HEAD
-	public void markForMergeEnsuresPendingChange() {
-		// when:
-		subject.markForMerge(1L);
-
-		// then:
-		assertTrue(subject.changes.containsKey(1L));
-	}
-
-	@Test
-	public void getsTokenScopedPropertyFromNormalRefIfNoDetachedCopy() {
-		// expect:
-		assertEquals(1L, subject.get(1L, TOKEN, TokenScope.idScopeOf(tid)));
-		// and:
-		assertTrue(subject.tokenRefs.isEmpty());
-	}
-
-	@Test
-	public void clearsDetachedCopiesOnCommit() {
-		// given:
-		subject.begin();
-		// and:
-		var newSv = new TokenScopedPropertyValue(tid, token, 2L);
-
-		// when:
-		subject.set(1L, TOKEN, newSv);
-		// and:
-		subject.commit();
-
-		// then:
-		assertTrue(subject.tokenRefs.isEmpty());
-	}
-
-	@Test
-	public void clearsDetachedCopiesOnRollback() {
-		// given:
-		subject.begin();
-		// and:
-		var newSv = new TokenScopedPropertyValue(tid, token, 2L);
-
-		// when:
-		subject.set(1L, TOKEN, newSv);
-		// and:
-		subject.rollback();
-
-		// then:
-		assertTrue(subject.tokenRefs.isEmpty());
-	}
-
-	@Test
-	public void gettingMergesDetachedTokenViews() {
-		// given:
-		subject.begin();
-		// and:
-		var newSv = new TokenScopedPropertyValue(tid, token, 2L);
-
-		// when:
-		subject.set(1L, TOKEN, newSv);
-		// and:
-		var newAccount = subject.get(1L);
-
-		// then:
-		assertEquals(668L, newAccount.tokenThing);
-	}
-
-	@Test
-	public void settingTokenPropertyEnsuresPendingChange() {
-		// given:
-		subject.begin();
-		// and:
-		var newSv = new TokenScopedPropertyValue(tid, token, 2L);
-
-		// when:
-		subject.set(1L, TOKEN, newSv);
-
-		// then:
-		assertTrue(subject.changes.containsKey(1L));
-	}
-
-	@Test
-	public void settingTokenPropertyCreatesDetachedCopy() {
-		// given:
-		subject.begin();
-		// and:
-		var newSv = new TokenScopedPropertyValue(tid, token, 2L);
-
-		// when:
-		subject.set(1L, TOKEN, newSv);
-
-		// then:
-		assertTrue(subject.tokenRefs.containsKey(1L));
-		assertEquals(668L, subject.tokenRefs.get(1L).tokenThing);
-		// and:
-		assertEquals(2L, subject.get(1L, TOKEN, TokenScope.idScopeOf(tid)));
-	}
-
-	@Test
-=======
->>>>>>> 2e4284e8
 	public void rollbackFlushesMutableRefs() {
 		// given:
 		subject.begin();
@@ -362,15 +260,6 @@
 	}
 
 	@Test
-<<<<<<< HEAD
-	public void throwsOnGettingMissingScopedProperty() {
-		// expect:
-		assertThrows(IllegalArgumentException.class, () -> subject.get(2L, TOKEN, TokenScope.idScopeOf(tid)));
-	}
-
-	@Test
-=======
->>>>>>> 2e4284e8
 	public void throwsOnCreationWithExistingAccountId() {
 		// given:
 		subject.begin();
