package com.hedera.services.utils;

/*-
 * ‌
 * Hedera Services Node
 * ​
 * Copyright (C) 2018 - 2021 Hedera Hashgraph, LLC
 * ​
 * Licensed under the Apache License, Version 2.0 (the "License");
 * you may not use this file except in compliance with the License.
 * You may obtain a copy of the License at
 *
 *      http://www.apache.org/licenses/LICENSE-2.0
 *
 * Unless required by applicable law or agreed to in writing, software
 * distributed under the License is distributed on an "AS IS" BASIS,
 * WITHOUT WARRANTIES OR CONDITIONS OF ANY KIND, either express or implied.
 * See the License for the specific language governing permissions and
 * limitations under the License.
 * ‍
 */

import com.hedera.services.context.domain.security.PermissionFileUtils;
import com.hedera.services.context.properties.PropUtils;
import com.hedera.services.contracts.execution.CallLocalExecutor;
import com.hedera.services.contracts.gascalculator.GasCalculatorHederaUtil;
import com.hedera.services.contracts.operation.HederaOperationUtil;
import com.hedera.services.contracts.sources.AddressKeyedMapFactory;
import com.hedera.services.exceptions.ValidationUtils;
import com.hedera.services.fees.calculation.FeeCalcUtils;
import com.hedera.services.fees.calculation.consensus.ConsensusFeesModule;
import com.hedera.services.fees.calculation.contract.ContractFeesModule;
import com.hedera.services.fees.calculation.crypto.CryptoFeesModule;
import com.hedera.services.fees.calculation.file.FileFeesModule;
import com.hedera.services.fees.calculation.meta.FixedUsageEstimates;
import com.hedera.services.fees.calculation.schedule.ScheduleFeesModule;
import com.hedera.services.fees.calculation.token.TokenFeesModule;
import com.hedera.services.files.HFileMetaSerde;
import com.hedera.services.files.MetadataMapFactory;
import com.hedera.services.grpc.marshalling.AdjustmentUtils;
import com.hedera.services.keys.HederaKeyActivation;
import com.hedera.services.keys.HederaKeyTraversal;
import com.hedera.services.keys.KeysModule;
import com.hedera.services.keys.RevocationServiceCharacteristics;
import com.hedera.services.queries.QueriesModule;
import com.hedera.services.sigs.HederaToPlatformSigOps;
import com.hedera.services.sigs.PlatformSigOps;
import com.hedera.services.sigs.factories.PlatformSigFactory;
import com.hedera.services.sigs.metadata.TokenMetaUtils;
import com.hedera.services.sigs.utils.ImmutableKeyUtils;
import com.hedera.services.sigs.utils.MiscCryptoUtils;
import com.hedera.services.sigs.utils.PrecheckUtils;
import com.hedera.services.state.merkle.MerkleAccount;
import com.hedera.services.state.merkle.internals.BitPackUtils;
import com.hedera.services.state.migration.LegacyStateChildIndices;
import com.hedera.services.state.migration.ReleaseTwentyFourMigration;
import com.hedera.services.state.migration.StateChildIndices;
import com.hedera.services.state.migration.StateVersions;
import com.hedera.services.state.serdes.IoUtils;
import com.hedera.services.stats.MiscRunningAvgs;
import com.hedera.services.stats.MiscSpeedometers;
import com.hedera.services.stats.ServicesStatsConfig;
import com.hedera.services.stats.StatsModule;
import com.hedera.services.store.contracts.precompile.DescriptorUtils;
import com.hedera.services.store.models.TopicConversion;
import com.hedera.services.throttling.ThrottlingModule;
import com.hedera.services.txns.consensus.ConsensusLogicModule;
import com.hedera.services.txns.contract.ContractLogicModule;
import com.hedera.services.txns.crypto.CryptoLogicModule;
import com.hedera.services.txns.file.FileLogicModule;
import com.hedera.services.txns.network.NetworkLogicModule;
import com.hedera.services.txns.schedule.ScheduleLogicModule;
import com.hedera.services.txns.submission.PresolvencyFlaws;
import com.hedera.services.txns.submission.SubmissionModule;
import com.hedera.services.txns.token.TokenLogicModule;
import com.hedera.services.txns.token.TokenOpsValidator;
import com.hedera.services.txns.token.process.NewRels;
import com.hedera.services.txns.validation.PureValidation;
import com.hedera.services.txns.validation.TokenListChecks;
import com.hedera.services.txns.validation.TransferListChecks;
import org.junit.jupiter.api.Assertions;
import org.junit.jupiter.api.Test;

import java.lang.reflect.InvocationTargetException;
import java.util.Arrays;
import java.util.HashSet;
import java.util.Set;

class UtilsConstructorTest {
	private static final Set<Class<?>> toBeTested = new HashSet<>(Arrays.asList(
<<<<<<< HEAD
=======
			HFileMetaSerde.class,
			IoUtils.class,
>>>>>>> ebf5a4a4
			DescriptorUtils.class,
			TokenMetaUtils.class,
			MiscCryptoUtils.class,
			NewRels.class,
			PermissionFileUtils.class,
			PropUtils.class,
			AddressKeyedMapFactory.class,
			ValidationUtils.class,
			FeeCalcUtils.class,
			FixedUsageEstimates.class,
			AdjustmentUtils.class,
			HederaKeyActivation.class,
			HederaKeyTraversal.class,
			RevocationServiceCharacteristics.class,
			HederaToPlatformSigOps.class,
			PlatformSigOps.class,
			PlatformSigFactory.class,
			ImmutableKeyUtils.class,
			PrecheckUtils.class,
			MerkleAccount.ChildIndices.class,
			BitPackUtils.class,
			LegacyStateChildIndices.class,
			ReleaseTwentyFourMigration.class,
			StateChildIndices.class,
			StateVersions.class,
			MiscRunningAvgs.Names.class,
			MiscRunningAvgs.Descriptions.class,
			MiscSpeedometers.Names.class,
			MiscSpeedometers.Descriptions.class,
			ServicesStatsConfig.class,
			PresolvencyFlaws.class,
			PureValidation.class,
			TokenListChecks.class,
			TransferListChecks.class,
			EntityIdUtils.class,
			HederaDateTimeFormatter.class,
			TokenTypesMapper.class,
			UnzipUtility.class,
			MiscUtils.class,
			MetadataMapFactory.class,
			TokenOpsValidator.class,
			SubmissionModule.class,
			ConsensusFeesModule.class,
			ContractFeesModule.class,
			CryptoFeesModule.class,
			FileFeesModule.class,
			ScheduleFeesModule.class,
			TokenFeesModule.class,
			KeysModule.class,
			QueriesModule.class,
			StatsModule.class,
			ThrottlingModule.class,
			ConsensusLogicModule.class,
			ContractLogicModule.class,
			CryptoLogicModule.class,
			FileLogicModule.class,
			NetworkLogicModule.class,
			ScheduleLogicModule.class,
			TokenLogicModule.class,
			TopicConversion.class,
			CallLocalExecutor.class,
			HederaOperationUtil.class,
			GasCalculatorHederaUtil.class,
			SerializationUtils.class
	));

	@Test
	void throwsInConstructor() {
		for (final var clazz : toBeTested) {
			assertFor(clazz);
		}
	}

	private static final String UNEXPECTED_THROW = "Unexpected `%s` was thrown in `%s` constructor!";
	private static final String NO_THROW = "No exception was thrown in `%s` constructor!";

	private void assertFor(final Class<?> clazz) {
		try {
			final var constructor = clazz.getDeclaredConstructor();
			constructor.setAccessible(true);

			constructor.newInstance();
		} catch (final InvocationTargetException expected) {
			final var cause = expected.getCause();
			Assertions.assertTrue(cause instanceof UnsupportedOperationException,
					String.format(UNEXPECTED_THROW, cause, clazz));
			return;
		} catch (final Exception e) {
			Assertions.fail(String.format(UNEXPECTED_THROW, e, clazz));
		}
		Assertions.fail(String.format(NO_THROW, clazz));
	}
}<|MERGE_RESOLUTION|>--- conflicted
+++ resolved
@@ -88,11 +88,8 @@
 
 class UtilsConstructorTest {
 	private static final Set<Class<?>> toBeTested = new HashSet<>(Arrays.asList(
-<<<<<<< HEAD
-=======
 			HFileMetaSerde.class,
 			IoUtils.class,
->>>>>>> ebf5a4a4
 			DescriptorUtils.class,
 			TokenMetaUtils.class,
 			MiscCryptoUtils.class,
