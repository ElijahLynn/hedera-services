--- conflicted
+++ resolved
@@ -25,11 +25,7 @@
 import com.hedera.services.context.properties.NodeLocalProperties;
 import com.hedera.services.ledger.HederaLedger;
 import com.hedera.services.state.merkle.MerkleAccount;
-<<<<<<< HEAD
-import com.hedera.services.utils.PermHashInteger;
-=======
 import com.hedera.services.utils.EntityNum;
->>>>>>> 56c2f253
 import com.swirlds.merkle.map.MerkleMap;
 import org.apache.logging.log4j.LogManager;
 import org.apache.logging.log4j.Logger;
@@ -56,23 +52,14 @@
 	}
 
 	@Override
-<<<<<<< HEAD
-	public void toFile(MerkleMap<PermHashInteger, MerkleAccount> accounts) {
-=======
 	public void toFile(MerkleMap<EntityNum, MerkleAccount> accounts) {
->>>>>>> 56c2f253
 		if (!nodeLocalProperties.exportAccountsOnStartup()) {
 			return;
 		}
 		final var exportLoc = nodeLocalProperties.accountsExportPath();
 		try (var writer = Files.newBufferedWriter(Paths.get(exportLoc))) {
-<<<<<<< HEAD
-			List<PermHashInteger> keys = new ArrayList<>(accounts.keySet());
-			keys.sort(comparing(PermHashInteger::toGrpcAccountId, HederaLedger.ACCOUNT_ID_COMPARATOR));
-=======
 			List<EntityNum> keys = new ArrayList<>(accounts.keySet());
 			keys.sort(comparing(EntityNum::toGrpcAccountId, HederaLedger.ACCOUNT_ID_COMPARATOR));
->>>>>>> 56c2f253
 			var first = true;
 			for (var key : keys) {
 				if (!first) {
