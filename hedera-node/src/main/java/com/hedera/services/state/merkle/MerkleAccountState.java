--- conflicted
+++ resolved
@@ -115,10 +115,7 @@
 	// When staking to a node it is stored as -node-1 in order to differentiate nodeId=0
 	private long stakedNum;
 	private boolean declineReward;
-<<<<<<< HEAD
-=======
 	private long stakeAtStartOfLastRewardedPeriod = -1;
->>>>>>> 8be2f480
 
 	// C.f. https://github.com/hashgraph/hedera-services/issues/2842; we may want to migrate
 	// these per-account maps to top-level maps using the "linked-list" values idiom
@@ -165,10 +162,7 @@
 		this.stakePeriodStart = that.stakePeriodStart;
 		this.stakedNum = that.stakedNum;
 		this.declineReward = that.declineReward;
-<<<<<<< HEAD
-=======
 		this.stakeAtStartOfLastRewardedPeriod = that.stakeAtStartOfLastRewardedPeriod;
->>>>>>> 8be2f480
 	}
 
 	public MerkleAccountState(
@@ -203,12 +197,8 @@
 			final long stakedToMe,
 			final long stakePeriodStart,
 			final long stakedNum,
-<<<<<<< HEAD
-			final boolean declineReward
-=======
 			final boolean declineReward,
 			final long stakeAtStartOfLastRewardedPeriod
->>>>>>> 8be2f480
 	) {
 		this.key = key;
 		this.expiry = expiry;
@@ -242,10 +232,7 @@
 		this.stakePeriodStart = stakePeriodStart;
 		this.stakedNum = stakedNum;
 		this.declineReward = declineReward;
-<<<<<<< HEAD
-=======
 		this.stakeAtStartOfLastRewardedPeriod = stakeAtStartOfLastRewardedPeriod;
->>>>>>> 8be2f480
 	}
 
 	/* --- MerkleLeaf --- */
@@ -325,10 +312,7 @@
 			stakePeriodStart = in.readLong();
 			stakedNum = in.readLong();
 			declineReward = in.readBoolean();
-<<<<<<< HEAD
-=======
 			stakeAtStartOfLastRewardedPeriod = in.readLong();
->>>>>>> 8be2f480
 		}
 	}
 
@@ -367,10 +351,7 @@
 		out.writeLong(stakePeriodStart);
 		out.writeLong(stakedNum);
 		out.writeBoolean(declineReward);
-<<<<<<< HEAD
-=======
 		out.writeLong(stakeAtStartOfLastRewardedPeriod);
->>>>>>> 8be2f480
 	}
 
 	/* --- Copyable --- */
@@ -420,12 +401,8 @@
 				this.stakedToMe == that.stakedToMe &&
 				this.stakePeriodStart == that.stakePeriodStart &&
 				this.stakedNum == that.stakedNum &&
-<<<<<<< HEAD
-				this.declineReward == that.declineReward;
-=======
 				this.declineReward == that.declineReward &&
 				this.stakeAtStartOfLastRewardedPeriod == that.stakeAtStartOfLastRewardedPeriod;
->>>>>>> 8be2f480
 	}
 
 	@Override
@@ -460,12 +437,8 @@
 				stakedToMe,
 				stakePeriodStart,
 				stakedNum,
-<<<<<<< HEAD
-				declineReward);
-=======
 				declineReward,
 				stakeAtStartOfLastRewardedPeriod);
->>>>>>> 8be2f480
 	}
 
 	/* --- Bean --- */
@@ -503,10 +476,7 @@
 				.add("stakePeriodStart", stakePeriodStart)
 				.add("stakedNum", stakedNum)
 				.add("declineReward", declineReward)
-<<<<<<< HEAD
-=======
 				.add("balanceAtStartOfLastRewardedPeriod", stakeAtStartOfLastRewardedPeriod)
->>>>>>> 8be2f480
 				.toString();
 	}
 
@@ -826,8 +796,6 @@
 		this.declineReward = declineReward;
 	}
 
-<<<<<<< HEAD
-=======
 	public long getStakeAtStartOfLastRewardedPeriod() {
 		return stakeAtStartOfLastRewardedPeriod;
 	}
@@ -837,7 +805,6 @@
 		this.stakeAtStartOfLastRewardedPeriod = stakeAtStartOfLastRewardedPeriod;
 	}
 
->>>>>>> 8be2f480
 	private void assertMutable(String proximalField) {
 		if (isImmutable()) {
 			throw new MutabilityException("Cannot set " + proximalField + " on an immutable account state!");
