package com.hedera.services.tokens;

/*-
 * ‌
 * Hedera Services Node
 * ​
 * Copyright (C) 2018 - 2020 Hedera Hashgraph, LLC
 * ​
 * Licensed under the Apache License, Version 2.0 (the "License");
 * you may not use this file except in compliance with the License.
 * You may obtain a copy of the License at
 *
 *      http://www.apache.org/licenses/LICENSE-2.0
 *
 * Unless required by applicable law or agreed to in writing, software
 * distributed under the License is distributed on an "AS IS" BASIS,
 * WITHOUT WARRANTIES OR CONDITIONS OF ANY KIND, either express or implied.
 * See the License for the specific language governing permissions and
 * limitations under the License.
 * ‍
 */

import com.hedera.services.context.properties.GlobalDynamicProperties;
import com.hedera.services.ledger.HederaLedger;
import com.hedera.services.ledger.TransactionalLedger;
import com.hedera.services.ledger.ids.EntityIdSource;
import com.hedera.services.ledger.properties.AccountProperty;
import com.hedera.services.ledger.properties.TokenRelProperty;
import com.hedera.services.legacy.core.jproto.JKey;
import com.hedera.services.sigs.utils.ImmutableKeyUtils;
import com.hedera.services.state.merkle.MerkleAccount;
import com.hedera.services.state.merkle.MerkleEntityId;
import com.hedera.services.state.merkle.MerkleToken;
import com.hedera.services.state.merkle.MerkleTokenRelStatus;
import com.hedera.services.txns.validation.OptionValidator;
import com.hederahashgraph.api.proto.java.AccountID;
import com.hederahashgraph.api.proto.java.Duration;
import com.hederahashgraph.api.proto.java.Key;
import com.hederahashgraph.api.proto.java.ResponseCodeEnum;
import com.hederahashgraph.api.proto.java.TokenCreateTransactionBody;
import com.hederahashgraph.api.proto.java.TokenID;
import com.hederahashgraph.api.proto.java.TokenUpdateTransactionBody;
import com.swirlds.fcmap.FCMap;

import java.util.ArrayList;
import java.util.HashMap;
import java.util.HashSet;
import java.util.List;
import java.util.Map;
import java.util.Optional;
import java.util.Set;
import java.util.concurrent.atomic.AtomicReference;
import java.util.function.BiFunction;
import java.util.function.Consumer;
import java.util.function.Function;
import java.util.function.Predicate;
import java.util.function.Supplier;

import static com.hedera.services.ledger.accounts.BackingTokenRels.asTokenRel;
import static com.hedera.services.ledger.properties.TokenRelProperty.IS_FROZEN;
import static com.hedera.services.ledger.properties.TokenRelProperty.IS_KYC_GRANTED;
import static com.hedera.services.ledger.properties.TokenRelProperty.TOKEN_BALANCE;
import static com.hedera.services.state.merkle.MerkleEntityId.fromTokenId;
import static com.hedera.services.state.merkle.MerkleToken.UNUSED_KEY;
import static com.hedera.services.state.submerkle.EntityId.ofNullableAccountId;
import static com.hedera.services.tokens.TokenCreationResult.failure;
import static com.hedera.services.tokens.TokenCreationResult.success;
import static com.hedera.services.utils.EntityIdUtils.readableId;
import static com.hedera.services.utils.MiscUtils.asFcKeyUnchecked;
import static com.hedera.services.utils.MiscUtils.asUsableFcKey;
import static com.hederahashgraph.api.proto.java.ResponseCodeEnum.ACCOUNT_DELETED;
import static com.hederahashgraph.api.proto.java.ResponseCodeEnum.ACCOUNT_FROZEN_FOR_TOKEN;
import static com.hederahashgraph.api.proto.java.ResponseCodeEnum.ACCOUNT_IS_TREASURY;
import static com.hederahashgraph.api.proto.java.ResponseCodeEnum.ACCOUNT_KYC_NOT_GRANTED_FOR_TOKEN;
import static com.hederahashgraph.api.proto.java.ResponseCodeEnum.CANNOT_WIPE_TOKEN_TREASURY_ACCOUNT;
import static com.hederahashgraph.api.proto.java.ResponseCodeEnum.INSUFFICIENT_TOKEN_BALANCE;
import static com.hederahashgraph.api.proto.java.ResponseCodeEnum.INVALID_ACCOUNT_ID;
import static com.hederahashgraph.api.proto.java.ResponseCodeEnum.INVALID_AUTORENEW_ACCOUNT;
import static com.hederahashgraph.api.proto.java.ResponseCodeEnum.INVALID_EXPIRATION_TIME;
import static com.hederahashgraph.api.proto.java.ResponseCodeEnum.INVALID_RENEWAL_PERIOD;
import static com.hederahashgraph.api.proto.java.ResponseCodeEnum.INVALID_TOKEN_BURN_AMOUNT;
import static com.hederahashgraph.api.proto.java.ResponseCodeEnum.INVALID_TOKEN_ID;
import static com.hederahashgraph.api.proto.java.ResponseCodeEnum.INVALID_TOKEN_MINT_AMOUNT;
import static com.hederahashgraph.api.proto.java.ResponseCodeEnum.INVALID_TREASURY_ACCOUNT_FOR_TOKEN;
import static com.hederahashgraph.api.proto.java.ResponseCodeEnum.INVALID_WIPING_AMOUNT;
import static com.hederahashgraph.api.proto.java.ResponseCodeEnum.OK;
import static com.hederahashgraph.api.proto.java.ResponseCodeEnum.TOKENS_PER_ACCOUNT_LIMIT_EXCEEDED;
import static com.hederahashgraph.api.proto.java.ResponseCodeEnum.TOKEN_ALREADY_ASSOCIATED_TO_ACCOUNT;
import static com.hederahashgraph.api.proto.java.ResponseCodeEnum.TOKEN_HAS_NO_FREEZE_KEY;
import static com.hederahashgraph.api.proto.java.ResponseCodeEnum.TOKEN_HAS_NO_KYC_KEY;
import static com.hederahashgraph.api.proto.java.ResponseCodeEnum.TOKEN_HAS_NO_SUPPLY_KEY;
import static com.hederahashgraph.api.proto.java.ResponseCodeEnum.TOKEN_HAS_NO_WIPE_KEY;
import static com.hederahashgraph.api.proto.java.ResponseCodeEnum.TOKEN_IS_IMMUTABLE;
import static com.hederahashgraph.api.proto.java.ResponseCodeEnum.TOKEN_NOT_ASSOCIATED_TO_ACCOUNT;
import static com.hederahashgraph.api.proto.java.ResponseCodeEnum.TOKEN_WAS_DELETED;
import static com.hederahashgraph.api.proto.java.ResponseCodeEnum.TRANSACTION_REQUIRES_ZERO_TOKEN_BALANCES;

/**
 * Provides a managing store for arbitrary tokens.
 *
 * @author Michael Tinker
 */
public class HederaTokenStore implements TokenStore {
	static final TokenID NO_PENDING_ID = TokenID.getDefaultInstance();

	static Predicate<Key> REMOVES_ADMIN_KEY = ImmutableKeyUtils::signalsKeyRemoval;

	private final EntityIdSource ids;
	private final OptionValidator validator;
	private final GlobalDynamicProperties properties;
	private final Supplier<FCMap<MerkleEntityId, MerkleToken>> tokens;
	private final TransactionalLedger<
			Map.Entry<AccountID, TokenID>,
			TokenRelProperty,
			MerkleTokenRelStatus> tokenRelsLedger;

	private HederaLedger hederaLedger;
	private TransactionalLedger<AccountID, AccountProperty, MerkleAccount> accountsLedger;

	Map<AccountID, Set<TokenID>> knownTreasuries = new HashMap<>();

	TokenID pendingId = NO_PENDING_ID;
	MerkleToken pendingCreation;

	public HederaTokenStore(
			EntityIdSource ids,
			OptionValidator validator,
			GlobalDynamicProperties properties,
			Supplier<FCMap<MerkleEntityId, MerkleToken>> tokens,
			TransactionalLedger<Map.Entry<AccountID, TokenID>, TokenRelProperty, MerkleTokenRelStatus> tokenRelsLedger
	) {
		this.ids = ids;
		this.tokens = tokens;
		this.validator = validator;
		this.properties = properties;
		this.tokenRelsLedger = tokenRelsLedger;

		tokens.get().forEach((key, value) -> {
			addKnownTreasury(value.treasury().toGrpcAccountId(), key.toTokenId());
		});
	}

	@Override
	public boolean isCreationPending() {
		return pendingId != NO_PENDING_ID;
	}

	@Override
	public void setHederaLedger(HederaLedger hederaLedger) {
		hederaLedger.setTokenRelsLedger(tokenRelsLedger);
		this.hederaLedger = hederaLedger;
	}

	@Override
	public void setAccountsLedger(TransactionalLedger<AccountID, AccountProperty, MerkleAccount> accountsLedger) {
		this.accountsLedger = accountsLedger;
	}

	@Override
	public ResponseCodeEnum associate(AccountID aId, List<TokenID> tokens) {
		return fullySanityChecked(aId, tokens, (account, tokenIds) -> {
			var accountTokens = hederaLedger.getAssociatedTokens(aId);
			for (TokenID id : tokenIds) {
				if (accountTokens.includes(id)) {
					return TOKEN_ALREADY_ASSOCIATED_TO_ACCOUNT;
				}
			}
			int effectiveRelationships = accountTokens.purge(id -> !exists(id), id -> get(id).isDeleted());
			var validity = OK;
			if ((effectiveRelationships + tokenIds.size()) > properties.maxTokensPerAccount()) {
				validity = TOKENS_PER_ACCOUNT_LIMIT_EXCEEDED;
			} else {
				accountTokens.associateAll(new HashSet<>(tokenIds));
				for (TokenID id : tokenIds) {
					var relationship = asTokenRel(aId, id);
					tokenRelsLedger.create(relationship);
					var token = get(id);
					tokenRelsLedger.set(
							relationship,
							TokenRelProperty.IS_FROZEN,
							token.hasFreezeKey() && token.accountsAreFrozenByDefault());
					tokenRelsLedger.set(
							relationship,
							TokenRelProperty.IS_KYC_GRANTED,
							!token.hasKycKey());
				}
			}
			hederaLedger.setAssociatedTokens(aId, accountTokens);
			return validity;
		});
	}

	@Override
	public ResponseCodeEnum dissociate(AccountID aId, List<TokenID> tokens) {
		return fullySanityChecked(aId, tokens, (account, tokenIds) -> {
			var accountTokens = hederaLedger.getAssociatedTokens(aId);
			for (TokenID tId : tokenIds) {
				if (!accountTokens.includes(tId)) {
					return TOKEN_NOT_ASSOCIATED_TO_ACCOUNT;
				}
				if (isTreasuryForToken(aId, tId)) {
					return ACCOUNT_IS_TREASURY;
				}
				var relationship = asTokenRel(aId, tId);
				if ((boolean)tokenRelsLedger.get(relationship, IS_FROZEN)) {
					return ACCOUNT_FROZEN_FOR_TOKEN;
				}
				long balance = (long)tokenRelsLedger.get(relationship, TOKEN_BALANCE);
				if (balance > 0) {
					return TRANSACTION_REQUIRES_ZERO_TOKEN_BALANCES;
				}
			}
			accountTokens.dissociateAll(new HashSet<>(tokenIds));
			tokenIds.forEach(id -> tokenRelsLedger.destroy(asTokenRel(aId, id)));
			hederaLedger.setAssociatedTokens(aId, accountTokens);
			return OK;
		});
	}

	@Override
	public boolean associationExists(AccountID aId, TokenID tId) {
		return checkExistence(aId, tId) == OK && tokenRelsLedger.exists(asTokenRel(aId, tId));
	}

	@Override
	public boolean exists(TokenID id) {
		return pendingId.equals(id) || tokens.get().containsKey(fromTokenId(id));
	}

	@Override
	public MerkleToken get(TokenID id) {
		throwIfMissing(id);

		return pendingId.equals(id) ? pendingCreation : tokens.get().get(fromTokenId(id));
	}

	@Override
	public void apply(TokenID id, Consumer<MerkleToken> change) {
		throwIfMissing(id);

		var key = fromTokenId(id);
		var token = tokens.get().getForModify(key);
		Exception thrown = null;
		try {
			change.accept(token);
		} catch (Exception e) {
			thrown = e;
		}
		tokens.get().replace(key, token);
		if (thrown != null) {
			throw new IllegalArgumentException("Token change failed unexpectedly!", thrown);
		}
	}

	@Override
	public ResponseCodeEnum grantKyc(AccountID aId, TokenID tId) {
		return setHasKyc(aId, tId, true);
	}

	@Override
	public ResponseCodeEnum revokeKyc(AccountID aId, TokenID tId) {
		return setHasKyc(aId, tId, false);
	}

	@Override
	public ResponseCodeEnum unfreeze(AccountID aId, TokenID tId) {
		return setIsFrozen(aId, tId, false);
	}

	@Override
	public ResponseCodeEnum freeze(AccountID aId, TokenID tId) {
		return setIsFrozen(aId, tId, true);
	}

	private ResponseCodeEnum setHasKyc(
			AccountID aId,
			TokenID tId,
			boolean value
	) {
		return manageFlag(
				aId,
				tId,
				value,
				TOKEN_HAS_NO_KYC_KEY,
				TokenRelProperty.IS_KYC_GRANTED,
				MerkleToken::kycKey);
	}

	private ResponseCodeEnum setIsFrozen(
			AccountID aId,
			TokenID tId,
			boolean value
	) {
		return manageFlag(
				aId,
				tId,
				value,
				TOKEN_HAS_NO_FREEZE_KEY,
				TokenRelProperty.IS_FROZEN,
				MerkleToken::freezeKey);
	}

	@Override
	public ResponseCodeEnum adjustBalance(AccountID aId, TokenID tId, long adjustment) {
		return sanityChecked(aId, tId, token -> tryAdjustment(aId, tId, adjustment));
	}

	@Override
	public ResponseCodeEnum wipe(AccountID aId, TokenID tId, long amount, boolean skipKeyCheck) {
		return sanityChecked(aId, tId, token -> {
			if (!skipKeyCheck && !token.hasWipeKey()) {
				return TOKEN_HAS_NO_WIPE_KEY;
			}
			if (ofNullableAccountId(aId).equals(token.treasury())) {
				return CANNOT_WIPE_TOKEN_TREASURY_ACCOUNT;
			}

			var relationship = asTokenRel(aId, tId);
			long balance = (long)tokenRelsLedger.get(relationship, TOKEN_BALANCE);
			if (amount > balance) {
				return INVALID_WIPING_AMOUNT;
			}
			tokenRelsLedger.set(relationship, TOKEN_BALANCE, balance - amount);
			hederaLedger.updateTokenXfers(tId, aId, -amount);
			apply(tId, t -> t.adjustTotalSupplyBy(-amount));

			return OK;
		});
	}

	@Override
	public ResponseCodeEnum burn(TokenID tId, long amount) {
		return changeSupply(tId, amount, -1, INVALID_TOKEN_BURN_AMOUNT);
	}

	@Override
	public ResponseCodeEnum mint(TokenID tId, long amount) {
		return changeSupply(tId, amount, +1, INVALID_TOKEN_MINT_AMOUNT);
	}

	private ResponseCodeEnum changeSupply(
			TokenID tId,
			long amount,
			long sign,
			ResponseCodeEnum failure
	) {
		return tokenSanityCheck(tId, token -> {
			if (!token.hasSupplyKey()) {
				return TOKEN_HAS_NO_SUPPLY_KEY;
			}

			var change = sign * amount;
			var toBeUpdatedTotalSupply = token.totalSupply() + change;
			if (toBeUpdatedTotalSupply < 0) {
				return failure;
			}

			var aId = token.treasury().toGrpcAccountId();
			var validity = tryAdjustment(aId, tId, change);
			if (validity != OK) {
				return validity;
			}

			apply(tId, t -> t.adjustTotalSupplyBy(change));

			return OK;
		});
	}

	@Override
	public TokenCreationResult createProvisionally(TokenCreateTransactionBody request, AccountID sponsor, long now) {
		var validity = accountCheck(request.getTreasury(), INVALID_TREASURY_ACCOUNT_FOR_TOKEN);
		if (validity != OK) {
			return failure(validity);
		}
		if (request.hasAutoRenewAccount()) {
			validity = accountCheck(request.getAutoRenewAccount(), INVALID_AUTORENEW_ACCOUNT);
			if (validity != OK) {
				return failure(validity);
			}
		}

		var freezeKey = asUsableFcKey(request.getFreezeKey());
		var adminKey = asUsableFcKey(request.getAdminKey());
		var kycKey = asUsableFcKey(request.getKycKey());
		var wipeKey = asUsableFcKey(request.getWipeKey());
		var supplyKey = asUsableFcKey(request.getSupplyKey());

		var expiry = expiryOf(request, now);
		pendingId = ids.newTokenId(sponsor);
		pendingCreation = new MerkleToken(
				expiry,
				request.getInitialSupply(),
				request.getDecimals(),
				request.getSymbol(),
				request.getName(),
				request.getFreezeDefault(),
				kycKey.isEmpty(),
				ofNullableAccountId(request.getTreasury()));
		adminKey.ifPresent(pendingCreation::setAdminKey);
		kycKey.ifPresent(pendingCreation::setKycKey);
		wipeKey.ifPresent(pendingCreation::setWipeKey);
		freezeKey.ifPresent(pendingCreation::setFreezeKey);
		supplyKey.ifPresent(pendingCreation::setSupplyKey);
		if (request.hasAutoRenewAccount()) {
			pendingCreation.setAutoRenewAccount(ofNullableAccountId(request.getAutoRenewAccount()));
			pendingCreation.setAutoRenewPeriod(request.getAutoRenewPeriod().getSeconds());
		}

		return success(pendingId);
	}


	public void addKnownTreasury(AccountID aId, TokenID tId) {
		knownTreasuries.computeIfAbsent(aId, ignore -> new HashSet<>()).add(tId);
	}

	public void removeKnownTreasuryForToken(AccountID aId, TokenID tId) {
		throwIfKnownTreasuryIsMissing(aId);
		knownTreasuries.get(aId).remove(tId);
		if (knownTreasuries.get(aId).isEmpty()) {
			knownTreasuries.remove(aId);
		}
	}

	private void throwIfKnownTreasuryIsMissing(AccountID aId) {
		if (!knownTreasuries.containsKey(aId)) {
			throw new IllegalArgumentException(String.format("No such known treasury '%s'!", readableId(aId)));
		}
	}

	private ResponseCodeEnum tryAdjustment(AccountID aId, TokenID tId, long adjustment) {
		var relationship = asTokenRel(aId, tId);
		if ((boolean)tokenRelsLedger.get(relationship, IS_FROZEN)) {
			return ACCOUNT_FROZEN_FOR_TOKEN;
		}
		if (!(boolean)tokenRelsLedger.get(relationship, IS_KYC_GRANTED)) {
			return ACCOUNT_KYC_NOT_GRANTED_FOR_TOKEN;
		}
		long balance = (long)tokenRelsLedger.get(relationship, TOKEN_BALANCE);
		long newBalance = balance + adjustment;
		if (newBalance < 0) {
			return INSUFFICIENT_TOKEN_BALANCE;
		}
		tokenRelsLedger.set(relationship, TOKEN_BALANCE, newBalance);
		hederaLedger.updateTokenXfers(tId, aId, adjustment);
		return OK;
	}

	private boolean isValidAutoRenewPeriod(long secs) {
		return validator.isValidAutoRenewPeriod(Duration.newBuilder().setSeconds(secs).build());
	}

	private long expiryOf(TokenCreateTransactionBody request, long now) {
		return request.hasAutoRenewAccount()
				? now + request.getAutoRenewPeriod().getSeconds()
<<<<<<< HEAD
				: request.getExpiry();
=======
				: request.getExpiry().getSeconds();
>>>>>>> 7184a554
	}

	@Override
	public void commitCreation() {
		throwIfNoCreationPending();

		tokens.get().put(fromTokenId(pendingId), pendingCreation);
		addKnownTreasury(pendingCreation.treasury().toGrpcAccountId(), pendingId);

		resetPendingCreation();
	}

	@Override
	public void rollbackCreation() {
		throwIfNoCreationPending();

		ids.reclaimLastId();
		resetPendingCreation();
	}

	@Override
	public ResponseCodeEnum delete(TokenID tId) {
		var outcome = TokenStore.super.delete(tId);
		if (outcome != OK) {
			return outcome;
		}

		var treasury = tokens.get().get(fromTokenId(tId)).treasury().toGrpcAccountId();
		var tokensServed = knownTreasuries.get(treasury);
		tokensServed.remove(tId);
		if (tokensServed.isEmpty()) {
			knownTreasuries.remove(treasury);
		}
		return OK;
	}

	@Override
	public ResponseCodeEnum update(TokenUpdateTransactionBody changes, long now) {
		var tId = resolve(changes.getToken());
		if (tId == MISSING_TOKEN) {
			return INVALID_TOKEN_ID;
		}
		var validity = OK;
		var isExpiryOnly = affectsExpiryAtMost(changes);
		var hasNewSymbol = changes.getSymbol().length() > 0;
		var hasNewTokenName = changes.getName().length() > 0;
		var hasAutoRenewAccount = changes.hasAutoRenewAccount();
		if (hasAutoRenewAccount) {
			validity = accountCheck(changes.getAutoRenewAccount(), INVALID_AUTORENEW_ACCOUNT);
			if (validity != OK) {
				return validity;
			}
		}

		Optional<JKey> newKycKey = changes.hasKycKey() ? asUsableFcKey(changes.getKycKey()) : Optional.empty();
		Optional<JKey> newWipeKey = changes.hasWipeKey() ? asUsableFcKey(changes.getWipeKey()) : Optional.empty();
		Optional<JKey> newSupplyKey = changes.hasSupplyKey() ? asUsableFcKey(changes.getSupplyKey()) : Optional.empty();
		Optional<JKey> newFreezeKey = changes.hasFreezeKey() ? asUsableFcKey(changes.getFreezeKey()) : Optional.empty();

		var appliedValidity = new AtomicReference<>(OK);
		apply(tId, token -> {
			var candidateExpiry = changes.getExpiry().getSeconds();
			if (candidateExpiry != 0 && candidateExpiry < token.expiry()) {
				appliedValidity.set(INVALID_EXPIRATION_TIME);
			}
			if (hasAutoRenewAccount || token.hasAutoRenewAccount()) {
				long changedAutoRenewPeriod = changes.getAutoRenewPeriod().getSeconds();
				if ((changedAutoRenewPeriod != 0 || !token.hasAutoRenewAccount()) &&
						!isValidAutoRenewPeriod(changedAutoRenewPeriod)) {
					appliedValidity.set(INVALID_RENEWAL_PERIOD);
				}
			}
			if (!token.hasKycKey() && newKycKey.isPresent()) {
				appliedValidity.set(TOKEN_HAS_NO_KYC_KEY);
			}
			if (!token.hasFreezeKey() && newFreezeKey.isPresent()) {
				appliedValidity.set(TOKEN_HAS_NO_FREEZE_KEY);
			}
			if (!token.hasWipeKey() && newWipeKey.isPresent()) {
				appliedValidity.set(TOKEN_HAS_NO_WIPE_KEY);
			}
			if (!token.hasSupplyKey() && newSupplyKey.isPresent()) {
				appliedValidity.set(TOKEN_HAS_NO_SUPPLY_KEY);
			}
			if (!token.hasAdminKey() && !isExpiryOnly) {
				appliedValidity.set(TOKEN_IS_IMMUTABLE);
			}
			if (OK != appliedValidity.get()) {
				return;
			}
			if (changes.hasAdminKey()) {
				var newAdminKey = changes.getAdminKey();
				if (REMOVES_ADMIN_KEY.test(newAdminKey)) {
					token.setAdminKey(UNUSED_KEY);
				} else {
					token.setAdminKey(asFcKeyUnchecked(changes.getAdminKey()));
				}
			}
			if (changes.hasAutoRenewAccount()) {
				token.setAutoRenewAccount(ofNullableAccountId(changes.getAutoRenewAccount()));
			}
			if (token.hasAutoRenewAccount()) {
				long changedAutoRenewPeriod = changes.getAutoRenewPeriod().getSeconds();
				if (changedAutoRenewPeriod > 0) {
					token.setAutoRenewPeriod(changedAutoRenewPeriod);
				}
			}
			if (changes.hasFreezeKey()) {
				token.setFreezeKey(asFcKeyUnchecked(changes.getFreezeKey()));
			}
			if (changes.hasKycKey()) {
				token.setKycKey(asFcKeyUnchecked(changes.getKycKey()));
			}
			if (changes.hasSupplyKey()) {
				token.setSupplyKey(asFcKeyUnchecked(changes.getSupplyKey()));
			}
			if (changes.hasWipeKey()) {
				token.setWipeKey(asFcKeyUnchecked(changes.getWipeKey()));
			}
			if (hasNewSymbol) {
				var newSymbol = changes.getSymbol();
				token.setSymbol(newSymbol);
			}
			if (hasNewTokenName) {
				var newName = changes.getName();
				token.setName(newName);
			}
			if (changes.hasTreasury() && !changes.getTreasury().equals(token.treasury().toGrpcAccountId())) {
				var treasuryId = ofNullableAccountId(changes.getTreasury());
				removeKnownTreasuryForToken(token.treasury().toGrpcAccountId(), tId);
				token.setTreasury(treasuryId);
				addKnownTreasury(changes.getTreasury(), tId);
			}
			var expiry = changes.getExpiry().getSeconds();
			if (expiry != 0) {
				token.setExpiry(expiry);
			}
		});
		return appliedValidity.get();
	}

	public static boolean affectsExpiryAtMost(TokenUpdateTransactionBody op) {
		return !op.hasAdminKey() &&
				!op.hasKycKey() &&
				!op.hasWipeKey() &&
				!op.hasFreezeKey() &&
				!op.hasSupplyKey() &&
				!op.hasTreasury() &&
				!op.hasAutoRenewAccount() &&
				op.getSymbol().length() == 0 &&
				op.getName().length() == 0 &&
				op.getAutoRenewPeriod().getSeconds() == 0;
	}

	private ResponseCodeEnum fullySanityChecked(
			AccountID aId,
			List<TokenID> tokens,
			BiFunction<AccountID, List<TokenID>, ResponseCodeEnum> action
	) {
		var validity = checkAccountExistence(aId);
		if (validity != OK) {
			return validity;
		}
		List<TokenID> tokenIds = new ArrayList<>();
		for (TokenID tID : tokens) {
			var id = resolve(tID);
			if (id == MISSING_TOKEN) {
				return INVALID_TOKEN_ID;
			}
			var token = get(id);
			if (token.isDeleted()) {
				return TOKEN_WAS_DELETED;
			}
			tokenIds.add(id);
		}
		return action.apply(aId, tokenIds);
	}

	private void resetPendingCreation() {
		pendingId = NO_PENDING_ID;
		pendingCreation = null;
	}

	private void throwIfNoCreationPending() {
		if (pendingId == NO_PENDING_ID) {
			throw new IllegalStateException("No pending token creation!");
		}
	}

	private void throwIfMissing(TokenID id) {
		if (!exists(id)) {
			throw new IllegalArgumentException(String.format("No such token '%s'!", readableId(id)));
		}
	}

	public boolean isKnownTreasury(AccountID aid) {
		return knownTreasuries.containsKey(aid);
	}

	@Override
	public boolean isTreasuryForToken(AccountID aId, TokenID tId) {
		if (!knownTreasuries.containsKey(aId)) {
			return false;
		}
		return knownTreasuries.get(aId).contains(tId);
	}

	private ResponseCodeEnum accountCheck(AccountID id, ResponseCodeEnum failure) {
		if (!accountsLedger.exists(id) || (boolean) accountsLedger.get(id, AccountProperty.IS_DELETED)) {
			return failure;
		}
		return OK;
	}

	private ResponseCodeEnum manageFlag(
			AccountID aId,
			TokenID tId,
			boolean value,
			ResponseCodeEnum keyFailure,
			TokenRelProperty flagProperty,
			Function<MerkleToken, Optional<JKey>> controlKeyFn
	) {
		return sanityChecked(aId, tId, token -> {
			if (controlKeyFn.apply(token).isEmpty()) {
				return keyFailure;
			}
			var relationship = asTokenRel(aId, tId);
			tokenRelsLedger.set(relationship, flagProperty, value);
			return OK;
		});
	}

	private ResponseCodeEnum sanityChecked(
			AccountID aId,
			TokenID tId,
			Function<MerkleToken, ResponseCodeEnum> action
	) {
		var validity = checkExistence(aId, tId);
		if (validity != OK) {
			return validity;
		}

		var token = get(tId);
		if (token.isDeleted()) {
			return TOKEN_WAS_DELETED;
		}

		var key = asTokenRel(aId, tId);
		if (!tokenRelsLedger.exists(key)) {
			return TOKEN_NOT_ASSOCIATED_TO_ACCOUNT;
		}

		return action.apply(token);
	}

	private ResponseCodeEnum tokenSanityCheck(
			TokenID tId,
			Function<MerkleToken, ResponseCodeEnum> action
	) {
		var validity = exists(tId) ? OK : INVALID_TOKEN_ID;
		if (validity != OK) {
			return validity;
		}

		var token = get(tId);
		if (token.isDeleted()) {
			return TOKEN_WAS_DELETED;
		}

		return action.apply(token);
	}

	private ResponseCodeEnum checkExistence(AccountID aId, TokenID tId) {
		var validity = checkAccountExistence(aId);
		if (validity != OK) {
			return validity;
		}
		return exists(tId) ? OK : INVALID_TOKEN_ID;
	}

	private ResponseCodeEnum checkAccountExistence(AccountID aId) {
		return accountsLedger.exists(aId)
				? (hederaLedger.isDeleted(aId) ? ACCOUNT_DELETED : OK)
				: INVALID_ACCOUNT_ID;
	}
}<|MERGE_RESOLUTION|>--- conflicted
+++ resolved
@@ -454,11 +454,7 @@
 	private long expiryOf(TokenCreateTransactionBody request, long now) {
 		return request.hasAutoRenewAccount()
 				? now + request.getAutoRenewPeriod().getSeconds()
-<<<<<<< HEAD
-				: request.getExpiry();
-=======
 				: request.getExpiry().getSeconds();
->>>>>>> 7184a554
 	}
 
 	@Override
