package com.hedera.services.store.schedule;

/*
 * ‌
 * Hedera Services Node
 * ​
 * Copyright (C) 2018 - 2020 Hedera Hashgraph, LLC
 * ​
 * Licensed under the Apache License, Version 2.0 (the "License");
 * you may not use this file except in compliance with the License.
 * You may obtain a copy of the License at
 *
 *     http://www.apache.org/licenses/LICENSE-2.0
 *
 * Unless required by applicable law or agreed to in writing, software
 * distributed under the License is distributed on an "AS IS" BASIS,
 * WITHOUT WARRANTIES OR CONDITIONS OF ANY KIND, either express or implied.
 * See the License for the specific language governing permissions and
 * limitations under the License.
 * ‍
 */

import com.hedera.services.ledger.ids.EntityIdSource;
import com.hedera.services.legacy.core.jproto.JKey;
import com.hedera.services.state.merkle.MerkleEntityId;
import com.hedera.services.state.merkle.MerkleSchedule;
import com.hedera.services.state.submerkle.EntityId;
import com.hedera.services.state.submerkle.RichInstant;
import com.hedera.services.store.CreationResult;
import com.hedera.services.store.HederaStore;
import com.hederahashgraph.api.proto.java.AccountID;
import com.hederahashgraph.api.proto.java.ResponseCodeEnum;
import com.hederahashgraph.api.proto.java.ScheduleID;
import com.swirlds.fcmap.FCMap;

import java.util.Arrays;
import java.util.HashMap;
import java.util.Map;
import java.util.Optional;
import java.util.Set;
import java.util.function.Consumer;
import java.util.function.Supplier;

import static com.hedera.services.state.merkle.MerkleEntityId.fromScheduleId;
import static com.hedera.services.store.CreationResult.failure;
import static com.hedera.services.store.CreationResult.success;
import static com.hedera.services.utils.EntityIdUtils.readableId;
import static com.hederahashgraph.api.proto.java.ResponseCodeEnum.INVALID_SCHEDULE_ACCOUNT_ID;
import static com.hederahashgraph.api.proto.java.ResponseCodeEnum.INVALID_SCHEDULE_ID;
import static com.hederahashgraph.api.proto.java.ResponseCodeEnum.INVALID_SCHEDULE_PAYER_ID;
import static com.hederahashgraph.api.proto.java.ResponseCodeEnum.OK;
import static com.hederahashgraph.api.proto.java.ResponseCodeEnum.SCHEDULE_IS_IMMUTABLE;
import static com.hederahashgraph.api.proto.java.ResponseCodeEnum.SCHEDULE_WAS_DELETED;

/**
 * Provides a managing store for Scheduled Entities.
 *
 * @author Daniel Ivanov
 */
public class HederaScheduleStore extends HederaStore implements ScheduleStore {
	static final ScheduleID NO_PENDING_ID = ScheduleID.getDefaultInstance();

	private final Supplier<FCMap<MerkleEntityId, MerkleSchedule>> schedules;
	Map<CompositeKey, MerkleEntityId> txToEntityId = new HashMap<>();

	ScheduleID pendingId = NO_PENDING_ID;
	Integer pendingTxHashCode = null;
	MerkleSchedule pendingCreation;

	public HederaScheduleStore(
			EntityIdSource ids,
			Supplier<FCMap<MerkleEntityId, MerkleSchedule>> schedules
	) {
		super(ids);
		this.schedules = schedules;
<<<<<<< HEAD
		buildTxToEntityIdMap(this.schedules); // TODO: rebuild HashMap<hash(txBytes), {MerkleEntityId, List<AccountID>}>
=======
		buildTxToEntityIdMap(this.schedules);
>>>>>>> 373a1827
	}

	@Override
	public MerkleSchedule get(ScheduleID id) {
		throwIfMissing(id);

		return pendingId.equals(id) ? pendingCreation : schedules.get().get(fromScheduleId(id));
	}

	private void throwIfMissing(ScheduleID id) {
		if (!exists(id)) {
			throw new IllegalArgumentException(String.format("No such schedule '%s'!", readableId(id)));
		}
	}

	@Override
	public boolean exists(ScheduleID id) {
		return pendingId.equals(id) || schedules.get().containsKey(fromScheduleId(id));
	}

	@Override
	public void apply(ScheduleID id, Consumer<MerkleSchedule> change) {
		throwIfMissing(id);
		var key = fromScheduleId(id);
		var schedule = schedules.get().getForModify(key);
		Exception thrown = null;
		try {
			change.accept(schedule);
		} catch (Exception e) {
			thrown = e;
		}
		schedules.get().replace(key, schedule);
		if (thrown != null) {
			throw new IllegalArgumentException("Schedule change failed unexpectedly!", thrown);
		}
	}

	@Override
	public CreationResult<ScheduleID> createProvisionally(byte[] bodyBytes, AccountID payer, AccountID schedulingAccount, RichInstant schedulingTXValidStart, Optional<JKey> adminKey) {
		var validity = accountCheck(schedulingAccount, INVALID_SCHEDULE_ACCOUNT_ID);
		if (validity != OK) {
			return failure(validity);
		}
		validity = accountCheck(payer, INVALID_SCHEDULE_PAYER_ID);
		if (validity != OK) {
			return failure(validity);
		}

		pendingId = ids.newScheduleId(schedulingAccount);
		pendingTxHashCode = Arrays.hashCode(bodyBytes);
		pendingCreation = new MerkleSchedule(
				bodyBytes,
				EntityId.ofNullableAccountId(schedulingAccount),
				schedulingTXValidStart
		);
		adminKey.ifPresent(pendingCreation::setAdminKey);
		pendingCreation.setPayer(EntityId.ofNullableAccountId(payer));

		return success(pendingId);
	}

	@Override
	public ResponseCodeEnum addSigners(ScheduleID sID, Set<JKey> signers) {
		var id = resolve(sID);
		if (id == MISSING_SCHEDULE) {
			return INVALID_SCHEDULE_ID;
		}

		var schedule = get(id);
		if (schedule.isDeleted()) {
			return SCHEDULE_WAS_DELETED;
		}

		schedule.addSigners(signers);

		return OK;
	}

	@Override
	public ResponseCodeEnum delete(ScheduleID id){
		var idRes = resolve(id);
		if (idRes == MISSING_SCHEDULE) {
			return INVALID_SCHEDULE_ID;
		}

		var schedule = get(id);
		if (schedule.adminKey().isEmpty()) {
			return SCHEDULE_IS_IMMUTABLE;
		}
		if (schedule.isDeleted()) {
			return SCHEDULE_WAS_DELETED;
		}

		apply(id, DELETION);
		txToEntityId.remove(new CompositeKey(Arrays.hashCode(schedule.transactionBody()), schedule.payer().toGrpcAccountId()));
		return OK;
	}

	@Override
	public void commitCreation() {
		throwIfNoCreationPending();
		var id = fromScheduleId(pendingId);

		schedules.get().put(id, pendingCreation);
		txToEntityId.put(new CompositeKey(pendingTxHashCode, pendingCreation.payer().toGrpcAccountId()), id);
		resetPendingCreation();
	}

	@Override
	public void rollbackCreation() {
		throwIfNoCreationPending();
		super.rollbackCreation();
		resetPendingCreation();
	}

	@Override
	public boolean isCreationPending() {
		return pendingId != NO_PENDING_ID;
	}

	private void resetPendingCreation() {
		pendingId = NO_PENDING_ID;
		pendingTxHashCode = null;
		pendingCreation = null;
	}

	private void throwIfNoCreationPending() {
		if (pendingId == NO_PENDING_ID) {
			throw new IllegalStateException("No pending schedule creation!");
		}
	}

	private void buildTxToEntityIdMap(Supplier<FCMap<MerkleEntityId, MerkleSchedule>> schedules) {
		var schedulesMap = schedules.get();
		schedulesMap.forEach((key, value) -> txToEntityId.put(new CompositeKey(Arrays.hashCode(value.transactionBody()), value.payer().toGrpcAccountId()), key));
	}

	@Override
	public Optional<ScheduleID> getScheduleID(byte[] bodyBytes, AccountID scheduledTxPayer) {
		var txHashCode = Arrays.hashCode(bodyBytes);
		var keyToCheckFor = new CompositeKey(txHashCode, scheduledTxPayer);

		if (isCreationPending()) {
			var pendingKey = new CompositeKey(pendingTxHashCode, pendingCreation.payer().toGrpcAccountId());

			if (keyToCheckFor.equals(pendingKey)) {
				return Optional.of(pendingId);
			}
		}

		if (txToEntityId.containsKey(keyToCheckFor)) {
			var scheduleId = txToEntityId.get(keyToCheckFor).toScheduleId();
			return Optional.of(scheduleId);
		}

		return Optional.empty();
	}
}<|MERGE_RESOLUTION|>--- conflicted
+++ resolved
@@ -73,11 +73,7 @@
 	) {
 		super(ids);
 		this.schedules = schedules;
-<<<<<<< HEAD
-		buildTxToEntityIdMap(this.schedules); // TODO: rebuild HashMap<hash(txBytes), {MerkleEntityId, List<AccountID>}>
-=======
 		buildTxToEntityIdMap(this.schedules);
->>>>>>> 373a1827
 	}
 
 	@Override
