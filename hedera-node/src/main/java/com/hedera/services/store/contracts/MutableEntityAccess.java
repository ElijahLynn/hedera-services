/*
 * Copyright (C) 2021-2022 Hedera Hashgraph, LLC
 *
 * Licensed under the Apache License, Version 2.0 (the "License");
 * you may not use this file except in compliance with the License.
 * You may obtain a copy of the License at
 *
 *      http://www.apache.org/licenses/LICENSE-2.0
 *
 * Unless required by applicable law or agreed to in writing, software
 * distributed under the License is distributed on an "AS IS" BASIS,
 * WITHOUT WARRANTIES OR CONDITIONS OF ANY KIND, either express or implied.
 * See the License for the specific language governing permissions and
 * limitations under the License.
 */
package com.hedera.services.store.contracts;

/*
 * -
 * ‌
 * Hedera Services Node
 * ​
 * Copyright (C) 2018 - 2021 Hedera Hashgraph, LLC
 * ​
 * Licensed under the Apache License, Version 2.0 (the "License");
 * you may not use this file except in compliance with the License.
 * You may obtain a copy of the License at
 *
 *       http://www.apache.org/licenses/LICENSE-2.0
 *
 * Unless required by applicable law or agreed to in writing, software
 * distributed under the License is distributed on an "AS IS" BASIS,
 * WITHOUT WARRANTIES OR CONDITIONS OF ANY KIND, either express or implied.
 * See the License for the specific language governing permissions and
 * limitations under the License.
 * ‍
 *
 */

import static com.hedera.services.store.contracts.StaticEntityAccess.explicitCodeFetch;
import static com.hederahashgraph.api.proto.java.HederaFunctionality.ContractCall;
import static com.hederahashgraph.api.proto.java.HederaFunctionality.ContractCreate;
import static com.hederahashgraph.api.proto.java.HederaFunctionality.EthereumTransaction;

import com.google.protobuf.ByteString;
import com.hedera.services.context.TransactionContext;
import com.hedera.services.ledger.HederaLedger;
import com.hedera.services.ledger.TransactionalLedger;
import com.hedera.services.ledger.accounts.AliasManager;
import com.hedera.services.ledger.accounts.HederaAccountCustomizer;
import com.hedera.services.ledger.properties.AccountProperty;
import com.hedera.services.ledger.properties.TokenProperty;
import com.hedera.services.state.merkle.MerkleAccount;
import com.hedera.services.state.merkle.MerkleToken;
import com.hedera.services.state.virtual.VirtualBlobKey;
import com.hedera.services.state.virtual.VirtualBlobValue;
import com.hedera.services.utils.EntityIdUtils;
import com.hederahashgraph.api.proto.java.AccountID;
import com.hederahashgraph.api.proto.java.TokenID;
import com.swirlds.virtualmap.VirtualMap;
import java.util.function.Supplier;
import javax.inject.Inject;
import javax.inject.Singleton;
import org.apache.tuweni.bytes.Bytes;
import org.apache.tuweni.units.bigints.UInt256;
import org.hyperledger.besu.datatypes.Address;

@Singleton
public class MutableEntityAccess implements EntityAccess {
    private final HederaLedger ledger;
    private final WorldLedgers worldLedgers;
    private final TransactionContext txnCtx;
    private final SizeLimitedStorage sizeLimitedStorage;
    private final Supplier<VirtualMap<VirtualBlobKey, VirtualBlobValue>> bytecode;
    private final TransactionalLedger<TokenID, TokenProperty, MerkleToken> tokensLedger;

    @Inject
    public MutableEntityAccess(
            final HederaLedger ledger,
            final AliasManager aliasManager,
            final TransactionContext txnCtx,
            final SizeLimitedStorage sizeLimitedStorage,
            final TransactionalLedger<TokenID, TokenProperty, MerkleToken> tokensLedger,
            final Supplier<VirtualMap<VirtualBlobKey, VirtualBlobValue>> bytecode) {
        this.txnCtx = txnCtx;
        this.ledger = ledger;
        this.bytecode = bytecode;
        this.tokensLedger = tokensLedger;
        this.sizeLimitedStorage = sizeLimitedStorage;

        this.worldLedgers =
                new WorldLedgers(
                        aliasManager,
                        ledger.getTokenRelsLedger(),
                        ledger.getAccountsLedger(),
                        ledger.getNftsLedger(),
                        tokensLedger);

        ledger.setMutableEntityAccess(this);
    }

    @Override
    public WorldLedgers worldLedgers() {
        return worldLedgers;
    }

    @Override
<<<<<<< HEAD
    public void startAccess() {
        if (isActiveContractOp()) {
            sizeLimitedStorage.beginSession();
=======
    public void begin() {
        if (isActiveContractOp()) {
            sizeLimitedStorage.beginSession();
            tokensLedger.begin();
        }
    }

    @Override
    public void commit() {
        if (isActiveContractOp()) {
            tokensLedger.commit();
        }
    }

    @Override
    public void rollback() {
        if (isActiveContractOp()) {
            tokensLedger.rollback();
>>>>>>> 42a3284f
        }
    }

    @Override
    public String currentManagedChangeSet() {
        return tokensLedger.changeSetSoFar();
    }

    @Override
    public void customize(final AccountID id, final HederaAccountCustomizer customizer) {
        ledger.customizePotentiallyDeleted(id, customizer);
    }

    @Override
    public long getBalance(final AccountID id) {
        return ledger.getBalance(id);
    }

    @Override
    public boolean isDeleted(final AccountID id) {
        return ledger.isDeleted(id);
    }

    @Override
    public boolean isDetached(final AccountID id) {
        return ledger.isDetached(id);
    }

    @Override
    public boolean isExtant(final AccountID id) {
        return ledger.exists(id);
    }

    @Override
    public boolean isTokenAccount(Address address) {
        return tokensLedger.exists(EntityIdUtils.tokenIdFromEvmAddress(address));
    }

    @Override
    public ByteString alias(AccountID id) {
        return ledger.alias(id);
    }

    @Override
    public void putStorage(final AccountID id, final UInt256 key, final UInt256 value) {
        sizeLimitedStorage.putStorage(id, key, value);
    }

    @Override
    public UInt256 getStorage(final AccountID id, final UInt256 key) {
        return sizeLimitedStorage.getStorage(id, key);
    }

    @Override
    public void flushStorage() {
        sizeLimitedStorage.validateAndCommit();
    }

    @Override
    public void storeCode(final AccountID id, final Bytes code) {
        final var key =
                new VirtualBlobKey(VirtualBlobKey.Type.CONTRACT_BYTECODE, (int) id.getAccountNum());
        final var value = new VirtualBlobValue(code.toArray());
        bytecode.get().put(key, value);
    }

    @Override
    public Bytes fetchCodeIfPresent(final AccountID id) {
        return explicitCodeFetch(bytecode.get(), id);
    }

    @Override
    public void recordNewKvUsageTo(
            final TransactionalLedger<AccountID, AccountProperty, MerkleAccount> accountsLedger) {
        sizeLimitedStorage.recordNewKvUsageTo(accountsLedger);
    }

    private boolean isActiveContractOp() {
        final var function = txnCtx.accessor().getFunction();
        return function == ContractCreate
                || function == ContractCall
                || function == EthereumTransaction;
    }
}<|MERGE_RESOLUTION|>--- conflicted
+++ resolved
@@ -14,28 +14,6 @@
  * limitations under the License.
  */
 package com.hedera.services.store.contracts;
-
-/*
- * -
- * ‌
- * Hedera Services Node
- * ​
- * Copyright (C) 2018 - 2021 Hedera Hashgraph, LLC
- * ​
- * Licensed under the Apache License, Version 2.0 (the "License");
- * you may not use this file except in compliance with the License.
- * You may obtain a copy of the License at
- *
- *       http://www.apache.org/licenses/LICENSE-2.0
- *
- * Unless required by applicable law or agreed to in writing, software
- * distributed under the License is distributed on an "AS IS" BASIS,
- * WITHOUT WARRANTIES OR CONDITIONS OF ANY KIND, either express or implied.
- * See the License for the specific language governing permissions and
- * limitations under the License.
- * ‍
- *
- */
 
 import static com.hedera.services.store.contracts.StaticEntityAccess.explicitCodeFetch;
 import static com.hederahashgraph.api.proto.java.HederaFunctionality.ContractCall;
@@ -105,30 +83,9 @@
     }
 
     @Override
-<<<<<<< HEAD
     public void startAccess() {
         if (isActiveContractOp()) {
             sizeLimitedStorage.beginSession();
-=======
-    public void begin() {
-        if (isActiveContractOp()) {
-            sizeLimitedStorage.beginSession();
-            tokensLedger.begin();
-        }
-    }
-
-    @Override
-    public void commit() {
-        if (isActiveContractOp()) {
-            tokensLedger.commit();
-        }
-    }
-
-    @Override
-    public void rollback() {
-        if (isActiveContractOp()) {
-            tokensLedger.rollback();
->>>>>>> 42a3284f
         }
     }
 
