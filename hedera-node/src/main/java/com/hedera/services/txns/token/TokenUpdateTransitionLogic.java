--- conflicted
+++ resolved
@@ -28,7 +28,6 @@
 import com.hederahashgraph.api.proto.java.AccountID;
 import com.hederahashgraph.api.proto.java.ResponseCodeEnum;
 import com.hederahashgraph.api.proto.java.TokenID;
-import com.hederahashgraph.api.proto.java.TokenRef;
 import com.hederahashgraph.api.proto.java.TokenUpdateTransactionBody;
 import com.hederahashgraph.api.proto.java.TransactionBody;
 import org.apache.logging.log4j.LogManager;
@@ -91,11 +90,7 @@
 			return;
 		}
 
-<<<<<<< HEAD
 		if (token.isTokenDeleted()) {
-=======
-		if (token.isDeleted()) {
->>>>>>> 2e4284e8
 			txnCtx.setStatus(TOKEN_WAS_DELETED);
 			return;
 		}
@@ -137,12 +132,8 @@
 	}
 
 	private ResponseCodeEnum prepNewTreasury(TokenID id, MerkleToken token, AccountID newTreasury) {
-		var ref = TokenRef.newBuilder().setTokenId(id).build();
-		var status = store.associate(newTreasury, List.of(ref));
-		if (status == TOKEN_ALREADY_ASSOCIATED_TO_ACCOUNT) {
-			status = OK;
-		}
-		if (status == OK && token.hasFreezeKey()) {
+		var status = OK;
+		if (token.hasFreezeKey()) {
 			status = ledger.unfreeze(newTreasury, id);
 		}
 		if (status == OK && token.hasKycKey()) {
