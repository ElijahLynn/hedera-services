--- conflicted
+++ resolved
@@ -36,15 +36,8 @@
 public class StoreInitializationFlow {
     private static final Logger log = LogManager.getLogger(StoreInitializationFlow.class);
 
-<<<<<<< HEAD
-    private final TokenStore tokenStore;
     private final UsageLimits usageLimits;
     private final AliasManager aliasManager;
-    private final ScheduleStore scheduleStore;
-=======
-    private final UsageLimits usageLimits;
-    private final AliasManager aliasManager;
->>>>>>> 97c6f705
     private final MutableStateChildren workingState;
     private final BackingStore<AccountID, MerkleAccount> backingAccounts;
     private final BackingStore<TokenID, MerkleToken> backingTokens;
@@ -53,13 +46,7 @@
 
     @Inject
     public StoreInitializationFlow(
-<<<<<<< HEAD
-            final TokenStore tokenStore,
             final UsageLimits usageLimits,
-            final ScheduleStore scheduleStore,
-=======
-            final UsageLimits usageLimits,
->>>>>>> 97c6f705
             final AliasManager aliasManager,
             final MutableStateChildren workingState,
             final BackingStore<AccountID, MerkleAccount> backingAccounts,
@@ -67,11 +54,6 @@
             final BackingStore<NftId, MerkleUniqueToken> backingNfts,
             final BackingStore<Pair<AccountID, TokenID>, MerkleTokenRelStatus> backingTokenRels) {
         this.usageLimits = usageLimits;
-<<<<<<< HEAD
-        this.tokenStore = tokenStore;
-        this.scheduleStore = scheduleStore;
-=======
->>>>>>> 97c6f705
         this.backingAccounts = backingAccounts;
         this.backingTokens = backingTokens;
         this.workingState = workingState;
