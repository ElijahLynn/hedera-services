/*
 * Copyright (C) 2020-2022 Hedera Hashgraph, LLC
 *
 * Licensed under the Apache License, Version 2.0 (the "License");
 * you may not use this file except in compliance with the License.
 * You may obtain a copy of the License at
 *
 *      http://www.apache.org/licenses/LICENSE-2.0
 *
 * Unless required by applicable law or agreed to in writing, software
 * distributed under the License is distributed on an "AS IS" BASIS,
 * WITHOUT WARRANTIES OR CONDITIONS OF ANY KIND, either express or implied.
 * See the License for the specific language governing permissions and
 * limitations under the License.
 */
package com.hedera.services.context.properties;

import static com.hedera.services.context.properties.EntityType.ACCOUNT;
import static com.hedera.services.context.properties.EntityType.CONTRACT;

import com.esaulpaugh.headlong.util.Integers;
import com.hedera.services.config.HederaNumbers;
import com.hedera.services.context.annotations.CompositeProps;
import com.hedera.services.fees.calculation.CongestionMultipliers;
import com.hedera.services.sysfiles.domain.KnownBlockValues;
import com.hedera.services.sysfiles.domain.throttling.ThrottleReqOpsScaleFactor;
import com.hederahashgraph.api.proto.java.AccountID;
import com.hederahashgraph.api.proto.java.Duration;
import com.hederahashgraph.api.proto.java.HederaFunctionality;
import java.util.Set;
import javax.inject.Inject;
import javax.inject.Singleton;
import org.apache.tuweni.bytes.Bytes;
import org.apache.tuweni.bytes.Bytes32;

@Singleton
public class GlobalDynamicProperties {
    private final HederaNumbers hederaNums;
    private final PropertySource properties;

    private int maxNftMetadataBytes;
    private int maxBatchSizeBurn;
    private int maxBatchSizeMint;
    private int maxNftTransfersLen;
    private int maxBatchSizeWipe;
    private long maxNftQueryRange;
    private int maxTokensPerAccount;
    private int maxTokenRelsPerInfoQuery;
    private int maxCustomFeesAllowed;
    private int maxTokenSymbolUtf8Bytes;
    private int maxTokenNameUtf8Bytes;
    private int maxFileSizeKb;
    private int cacheRecordsTtl;
    private int balancesExportPeriodSecs;
    private int ratesIntradayChangeLimitPercent;
    private long nodeBalanceWarningThreshold;
    private String pathToBalancesExportDir;
    private boolean shouldExportBalances;
    private boolean shouldExportTokenBalances;
    private AccountID fundingAccount;
    private int maxTransfersLen;
    private int maxTokenTransfersLen;
    private int maxMemoUtf8Bytes;
    private long maxTxnDuration;
    private long minTxnDuration;
    private int minValidityBuffer;
    private long maxGasPerSec;
    private byte[] chainIdBytes;
    private Bytes32 chainIdBytes32;
    private long defaultContractLifetime;
    private int feesTokenTransferUsageMultiplier;
    private boolean atLeastOneAutoRenewTargetType;
    private boolean expireAccounts;
    private boolean expireContracts;
    private int autoRenewNumberOfEntitiesToScan;
    private int autoRenewMaxNumberOfEntitiesToRenewOrDelete;
    private long autoRenewGracePeriod;
    private long maxAutoRenewDuration;
    private long minAutoRenewDuration;
    private Duration grpcMinAutoRenewDuration;
    private int localCallEstRetBytes;
    private boolean schedulingLongTermEnabled;
    private long schedulingMaxTxnPerSecond;
    private long schedulingMaxExpirationFutureSeconds;
    private int scheduledTxExpiryTimeSecs;
    private int messageMaxBytesAllowed;
    private long maxPrecedingRecords;
    private long maxFollowingRecords;
    private Set<HederaFunctionality> schedulingWhitelist;
    private CongestionMultipliers congestionMultipliers;
    private int feesMinCongestionPeriod;
    private boolean areNftsEnabled;
    private long maxNftMints;
    private int maxXferBalanceChanges;
    private int maxCustomFeeDepth;
    private ThrottleReqOpsScaleFactor nftMintScaleFactor;
    private String upgradeArtifactsLoc;
    private boolean throttleByGas;
    private int contractMaxRefundPercentOfGasLimit;
    private long scheduleThrottleMaxGasLimit;
    private long htsDefaultGasCost;
    private int changeHistorianMemorySecs;
    private boolean autoCreationEnabled;
<<<<<<< HEAD
    private boolean expandSigsFromImmutableState;
=======
    private boolean expandSigsFromLastSignedState;
>>>>>>> bcbec2b7
    private long maxAggregateContractKvPairs;
    private int maxIndividualContractKvPairs;
    private int maxMostRecentQueryableRecords;
    private int maxAllowanceLimitPerTransaction;
    private int maxAllowanceLimitPerAccount;
    private boolean exportPrecompileResults;
    private boolean create2Enabled;
    private boolean redirectTokenCalls;
    private boolean enableTraceability;
    private boolean enableAllowances;
    private boolean limitTokenAssociations;
    private boolean enableHTSPrecompileCreate;
    private int maxPurgedKvPairsPerTouch;
    private KnownBlockValues knownBlockValues;
    private int maxReturnedNftsPerTouch;
    private long exchangeRateGasReq;
    private long stakingRewardRate;
    private long stakingStartThreshold;
    private int nodeRewardPercent;
    private int stakingRewardPercent;
    private boolean contractAutoAssociationsEnabled;
    private boolean stakingEnabled;
    private long maxDailyStakeRewardThPerH;
    private int recordFileVersion;
    private int recordSignatureFileVersion;
    private long maxNumAccounts;
    private long maxNumContracts;
    private long maxNumFiles;
    private long maxNumTokens;
    private long maxNumTokenRels;
    private long maxNumTopics;
    private long maxNumSchedules;
<<<<<<< HEAD
    private boolean prngEnabled;
=======
    private boolean utilPrngEnabled;
>>>>>>> bcbec2b7

    @Inject
    public GlobalDynamicProperties(
            HederaNumbers hederaNums, @CompositeProps PropertySource properties) {
        this.hederaNums = hederaNums;
        this.properties = properties;

        reload();
    }

    public void reload() {
        maxNftMetadataBytes = properties.getIntProperty("tokens.nfts.maxMetadataBytes");
        maxBatchSizeBurn = properties.getIntProperty("tokens.nfts.maxBatchSizeBurn");
        maxBatchSizeMint = properties.getIntProperty("tokens.nfts.maxBatchSizeMint");
        maxBatchSizeWipe = properties.getIntProperty("tokens.nfts.maxBatchSizeWipe");
        maxNftQueryRange = properties.getLongProperty("tokens.nfts.maxQueryRange");
        maxTokensPerAccount = properties.getIntProperty("tokens.maxPerAccount");
        maxTokenRelsPerInfoQuery = properties.getIntProperty("tokens.maxRelsPerInfoQuery");
        maxTokenSymbolUtf8Bytes = properties.getIntProperty("tokens.maxSymbolUtf8Bytes");
        maxTokenNameUtf8Bytes = properties.getIntProperty("tokens.maxTokenNameUtf8Bytes");
        maxFileSizeKb = properties.getIntProperty("files.maxSizeKb");
        fundingAccount =
                AccountID.newBuilder()
                        .setShardNum(hederaNums.shard())
                        .setRealmNum(hederaNums.realm())
                        .setAccountNum(properties.getLongProperty("ledger.fundingAccount"))
                        .build();
        cacheRecordsTtl = properties.getIntProperty("cache.records.ttl");
        ratesIntradayChangeLimitPercent =
                properties.getIntProperty("rates.intradayChangeLimitPercent");
        balancesExportPeriodSecs = properties.getIntProperty("balances.exportPeriodSecs");
        shouldExportBalances = properties.getBooleanProperty("balances.exportEnabled");
        nodeBalanceWarningThreshold =
                properties.getLongProperty("balances.nodeBalanceWarningThreshold");
        pathToBalancesExportDir = properties.getStringProperty("balances.exportDir.path");
        shouldExportTokenBalances = properties.getBooleanProperty("balances.exportTokenBalances");
        maxTransfersLen = properties.getIntProperty("ledger.transfers.maxLen");
        maxTokenTransfersLen = properties.getIntProperty("ledger.tokenTransfers.maxLen");
        maxNftTransfersLen = properties.getIntProperty("ledger.nftTransfers.maxLen");
        maxMemoUtf8Bytes = properties.getIntProperty("hedera.transaction.maxMemoUtf8Bytes");
        maxTxnDuration = properties.getLongProperty("hedera.transaction.maxValidDuration");
        minTxnDuration = properties.getLongProperty("hedera.transaction.minValidDuration");
        minValidityBuffer = properties.getIntProperty("hedera.transaction.minValidityBufferSecs");
        maxGasPerSec = properties.getLongProperty("contracts.maxGasPerSec");
        final var chainId = properties.getIntProperty("contracts.chainId");
        chainIdBytes = Integers.toBytes(chainId);
        chainIdBytes32 = Bytes32.leftPad(Bytes.of(chainIdBytes));
        defaultContractLifetime = properties.getLongProperty("contracts.defaultLifetime");
        feesTokenTransferUsageMultiplier =
                properties.getIntProperty("fees.tokenTransferUsageMultiplier");
        autoRenewNumberOfEntitiesToScan =
                properties.getIntProperty("autorenew.numberOfEntitiesToScan");
        autoRenewMaxNumberOfEntitiesToRenewOrDelete =
                properties.getIntProperty("autorenew.maxNumberOfEntitiesToRenewOrDelete");
        autoRenewGracePeriod = properties.getLongProperty("autorenew.gracePeriod");
        maxAutoRenewDuration = properties.getLongProperty("ledger.autoRenewPeriod.maxDuration");
        minAutoRenewDuration = properties.getLongProperty("ledger.autoRenewPeriod.minDuration");
        grpcMinAutoRenewDuration = Duration.newBuilder().setSeconds(minAutoRenewDuration).build();
        localCallEstRetBytes = properties.getIntProperty("contracts.localCall.estRetBytes");
        scheduledTxExpiryTimeSecs = properties.getIntProperty("ledger.schedule.txExpiryTimeSecs");
        schedulingLongTermEnabled = properties.getBooleanProperty("scheduling.longTermEnabled");
        schedulingMaxTxnPerSecond = properties.getLongProperty("scheduling.maxTxnPerSecond");
        schedulingMaxExpirationFutureSeconds =
                properties.getLongProperty("scheduling.maxExpirationFutureSeconds");
        schedulingWhitelist = properties.getFunctionsProperty("scheduling.whitelist");
        messageMaxBytesAllowed = properties.getIntProperty("consensus.message.maxBytesAllowed");
        maxPrecedingRecords = properties.getLongProperty("consensus.handle.maxPrecedingRecords");
        maxFollowingRecords = properties.getLongProperty("consensus.handle.maxFollowingRecords");
        congestionMultipliers =
                properties.getCongestionMultiplierProperty("fees.percentCongestionMultipliers");
        feesMinCongestionPeriod = properties.getIntProperty("fees.minCongestionPeriod");
        maxCustomFeesAllowed = properties.getIntProperty("tokens.maxCustomFeesAllowed");
        areNftsEnabled = properties.getBooleanProperty("tokens.nfts.areEnabled");
        maxNftMints = properties.getLongProperty("tokens.nfts.maxAllowedMints");
        maxXferBalanceChanges = properties.getIntProperty("ledger.xferBalanceChanges.maxLen");
        maxCustomFeeDepth = properties.getIntProperty("tokens.maxCustomFeeDepth");
        nftMintScaleFactor =
                properties.getThrottleScaleFactor("tokens.nfts.mintThrottleScaleFactor");
        upgradeArtifactsLoc = properties.getStringProperty("upgrade.artifacts.path");
        throttleByGas = properties.getBooleanProperty("contracts.throttle.throttleByGas");
        contractMaxRefundPercentOfGasLimit =
                properties.getIntProperty("contracts.maxRefundPercentOfGasLimit");
        scheduleThrottleMaxGasLimit =
                properties.getLongProperty("contracts.scheduleThrottleMaxGasLimit");
        htsDefaultGasCost = properties.getLongProperty("contracts.precompile.htsDefaultGasCost");
        changeHistorianMemorySecs = properties.getIntProperty("ledger.changeHistorian.memorySecs");
        autoCreationEnabled = properties.getBooleanProperty("autoCreation.enabled");
<<<<<<< HEAD
        expandSigsFromImmutableState =
                properties.getBooleanProperty("sigs.expandFromImmutableState");
=======
        expandSigsFromLastSignedState =
                properties.getBooleanProperty("sigs.expandFromLastSignedState");
>>>>>>> bcbec2b7
        maxAggregateContractKvPairs = properties.getLongProperty("contracts.maxKvPairs.aggregate");
        maxIndividualContractKvPairs = properties.getIntProperty("contracts.maxKvPairs.individual");
        maxMostRecentQueryableRecords =
                properties.getIntProperty("ledger.records.maxQueryableByAccount");
        maxAllowanceLimitPerTransaction =
                properties.getIntProperty("hedera.allowances.maxTransactionLimit");
        maxAllowanceLimitPerAccount =
                properties.getIntProperty("hedera.allowances.maxAccountLimit");
        exportPrecompileResults =
                properties.getBooleanProperty("contracts.precompile.exportRecordResults");
        create2Enabled = properties.getBooleanProperty("contracts.allowCreate2");
        redirectTokenCalls = properties.getBooleanProperty("contracts.redirectTokenCalls");
        enableTraceability = properties.getBooleanProperty("contracts.enableTraceability");
        enableAllowances = properties.getBooleanProperty("hedera.allowances.isEnabled");
        final var autoRenewTargetTypes = properties.getTypesProperty("autoRenew.targetTypes");
        expireAccounts = autoRenewTargetTypes.contains(ACCOUNT);
        expireContracts = autoRenewTargetTypes.contains(CONTRACT);
        atLeastOneAutoRenewTargetType = !autoRenewTargetTypes.isEmpty();
        limitTokenAssociations = properties.getBooleanProperty("entities.limitTokenAssociations");
        enableHTSPrecompileCreate =
                properties.getBooleanProperty("contracts.precompile.htsEnableTokenCreate");
        maxPurgedKvPairsPerTouch = properties.getIntProperty("autoRemove.maxPurgedKvPairsPerTouch");
        maxReturnedNftsPerTouch = properties.getIntProperty("autoRemove.maxReturnedNftsPerTouch");
        knownBlockValues = properties.getBlockValuesProperty("contracts.knownBlockHash");
        exchangeRateGasReq = properties.getLongProperty("contracts.precompile.exchangeRateGasCost");
        stakingRewardRate = properties.getLongProperty("staking.rewardRate");
        stakingStartThreshold = properties.getLongProperty("staking.startThreshold");
        nodeRewardPercent = properties.getIntProperty("staking.fees.nodeRewardPercentage");
        stakingRewardPercent = properties.getIntProperty("staking.fees.stakingRewardPercentage");
        contractAutoAssociationsEnabled =
                properties.getBooleanProperty("contracts.allowAutoAssociations");
        maxDailyStakeRewardThPerH = properties.getLongProperty("staking.maxDailyStakeRewardThPerH");
        stakingEnabled = properties.getBooleanProperty("staking.isEnabled");
        recordFileVersion = properties.getIntProperty("hedera.recordStream.recordFileVersion");
        recordSignatureFileVersion =
                properties.getIntProperty("hedera.recordStream.signatureFileVersion");
        maxNumAccounts = properties.getLongProperty("accounts.maxNumber");
        maxNumContracts = properties.getLongProperty("contracts.maxNumber");
        maxNumFiles = properties.getLongProperty("files.maxNumber");
        maxNumSchedules = properties.getLongProperty("scheduling.maxNumber");
        maxNumTokens = properties.getLongProperty("tokens.maxNumber");
        maxNumTokenRels = properties.getLongProperty("tokens.maxAggregateRels");
        maxNumTopics = properties.getLongProperty("topics.maxNumber");
<<<<<<< HEAD
        prngEnabled = properties.getBooleanProperty("prng.isEnabled");
=======
        utilPrngEnabled = properties.getBooleanProperty("utilPrng.isEnabled");
>>>>>>> bcbec2b7
    }

    public int maxTokensPerAccount() {
        return maxTokensPerAccount;
    }

    public int maxTokensRelsPerInfoQuery() {
        return maxTokenRelsPerInfoQuery;
    }

    public int maxCustomFeesAllowed() {
        return maxCustomFeesAllowed;
    }

    public int maxNftMetadataBytes() {
        return maxNftMetadataBytes;
    }

    public int maxBatchSizeBurn() {
        return maxBatchSizeBurn;
    }

    public int maxNftTransfersLen() {
        return maxNftTransfersLen;
    }

    public int maxBatchSizeWipe() {
        return maxBatchSizeWipe;
    }

    public int maxBatchSizeMint() {
        return maxBatchSizeMint;
    }

    public long maxNftQueryRange() {
        return maxNftQueryRange;
    }

    public int maxTokenSymbolUtf8Bytes() {
        return maxTokenSymbolUtf8Bytes;
    }

    public int maxTokenNameUtf8Bytes() {
        return maxTokenNameUtf8Bytes;
    }

    public int maxFileSizeKb() {
        return maxFileSizeKb;
    }

    public AccountID fundingAccount() {
        return fundingAccount;
    }

    public int cacheRecordsTtl() {
        return cacheRecordsTtl;
    }

    public int ratesIntradayChangeLimitPercent() {
        return ratesIntradayChangeLimitPercent;
    }

    public int balancesExportPeriodSecs() {
        return balancesExportPeriodSecs;
    }

    public boolean shouldExportBalances() {
        return shouldExportBalances;
    }

    public long nodeBalanceWarningThreshold() {
        return nodeBalanceWarningThreshold;
    }

    public String pathToBalancesExportDir() {
        return pathToBalancesExportDir;
    }

    public boolean shouldExportTokenBalances() {
        return shouldExportTokenBalances;
    }

    public int maxTransferListSize() {
        return maxTransfersLen;
    }

    public int maxTokenTransferListSize() {
        return maxTokenTransfersLen;
    }

    public int maxMemoUtf8Bytes() {
        return maxMemoUtf8Bytes;
    }

    public long maxTxnDuration() {
        return maxTxnDuration;
    }

    public long minTxnDuration() {
        return minTxnDuration;
    }

    public int minValidityBuffer() {
        return minValidityBuffer;
    }

    public long maxGasPerSec() {
        return maxGasPerSec;
    }

    public byte[] chainIdBytes() {
        return chainIdBytes;
    }

    public Bytes32 chainIdBytes32() {
        return chainIdBytes32;
    }

    public long defaultContractLifetime() {
        return defaultContractLifetime;
    }

    public int feesTokenTransferUsageMultiplier() {
        return feesTokenTransferUsageMultiplier;
    }

    public boolean shouldAutoRenewSomeEntityType() {
        return atLeastOneAutoRenewTargetType;
    }

    public int autoRenewNumberOfEntitiesToScan() {
        return autoRenewNumberOfEntitiesToScan;
    }

    public int autoRenewMaxNumberOfEntitiesToRenewOrDelete() {
        return autoRenewMaxNumberOfEntitiesToRenewOrDelete;
    }

    public long autoRenewGracePeriod() {
        return autoRenewGracePeriod;
    }

    public long maxAutoRenewDuration() {
        return maxAutoRenewDuration;
    }

    public long minAutoRenewDuration() {
        return minAutoRenewDuration;
    }

    public Duration typedMinAutoRenewDuration() {
        return grpcMinAutoRenewDuration;
    }

    public int localCallEstRetBytes() {
        return localCallEstRetBytes;
    }

    public int scheduledTxExpiryTimeSecs() {
        return scheduledTxExpiryTimeSecs;
    }

    public boolean schedulingLongTermEnabled() {
        return schedulingLongTermEnabled;
    }

    public long schedulingMaxTxnPerSecond() {
        return schedulingMaxTxnPerSecond;
    }

    public long schedulingMaxExpirationFutureSeconds() {
        return schedulingMaxExpirationFutureSeconds;
    }

    public int messageMaxBytesAllowed() {
        return messageMaxBytesAllowed;
    }

    public long maxPrecedingRecords() {
        return maxPrecedingRecords;
    }

    public long maxFollowingRecords() {
        return maxFollowingRecords;
    }

    public Set<HederaFunctionality> schedulingWhitelist() {
        return schedulingWhitelist;
    }

    public CongestionMultipliers congestionMultipliers() {
        return congestionMultipliers;
    }

    public int feesMinCongestionPeriod() {
        return feesMinCongestionPeriod;
    }

    public boolean areNftsEnabled() {
        return areNftsEnabled;
    }

    public long maxNftMints() {
        return maxNftMints;
    }

    public int maxXferBalanceChanges() {
        return maxXferBalanceChanges;
    }

    public int maxCustomFeeDepth() {
        return maxCustomFeeDepth;
    }

    public ThrottleReqOpsScaleFactor nftMintScaleFactor() {
        return nftMintScaleFactor;
    }

    public String upgradeArtifactsLoc() {
        return upgradeArtifactsLoc;
    }

    public boolean shouldThrottleByGas() {
        return throttleByGas;
    }

    public int maxGasRefundPercentage() {
        return contractMaxRefundPercentOfGasLimit;
    }

    public long scheduleThrottleMaxGasLimit() {
        return scheduleThrottleMaxGasLimit;
    }

    public long htsDefaultGasCost() {
        return htsDefaultGasCost;
    }

    public int changeHistorianMemorySecs() {
        return changeHistorianMemorySecs;
    }

    public boolean isAutoCreationEnabled() {
        return autoCreationEnabled;
    }

<<<<<<< HEAD
    public boolean expandSigsFromImmutableState() {
        return expandSigsFromImmutableState;
=======
    public boolean expandSigsFromLastSignedState() {
        return expandSigsFromLastSignedState;
>>>>>>> bcbec2b7
    }

    public long maxAggregateContractKvPairs() {
        return maxAggregateContractKvPairs;
    }

    public int maxIndividualContractKvPairs() {
        return maxIndividualContractKvPairs;
    }

    public int maxNumQueryableRecords() {
        return maxMostRecentQueryableRecords;
    }

    public int maxAllowanceLimitPerTransaction() {
        return maxAllowanceLimitPerTransaction;
    }

    public int maxAllowanceLimitPerAccount() {
        return maxAllowanceLimitPerAccount;
    }

    public boolean shouldExportPrecompileResults() {
        return exportPrecompileResults;
    }

    public boolean shouldEnableTraceability() {
        return enableTraceability;
    }

    public boolean isCreate2Enabled() {
        return create2Enabled;
    }

    public boolean isRedirectTokenCallsEnabled() {
        return redirectTokenCalls;
    }

    public boolean areAllowancesEnabled() {
        return enableAllowances;
    }

    public boolean shouldAutoRenewContracts() {
        return expireContracts;
    }

    public boolean shouldAutoRenewAccounts() {
        return expireAccounts;
    }

    public boolean areTokenAssociationsLimited() {
        return limitTokenAssociations;
    }

    public boolean isHTSPrecompileCreateEnabled() {
        return enableHTSPrecompileCreate;
    }

    public int getMaxPurgedKvPairsPerTouch() {
        return maxPurgedKvPairsPerTouch;
    }

    public KnownBlockValues knownBlockValues() {
        return knownBlockValues;
    }

    public int getMaxReturnedNftsPerTouch() {
        return maxReturnedNftsPerTouch;
    }

    public long exchangeRateGasReq() {
        return exchangeRateGasReq;
    }

    public long getStakingRewardRate() {
        return stakingRewardRate;
    }

    public long getStakingStartThreshold() {
        return stakingStartThreshold;
    }

    public int getNodeRewardPercent() {
        return nodeRewardPercent;
    }

    public int getStakingRewardPercent() {
        return stakingRewardPercent;
    }

    public boolean areContractAutoAssociationsEnabled() {
        return contractAutoAssociationsEnabled;
    }

    public boolean isStakingEnabled() {
        return stakingEnabled;
    }

    public long maxDailyStakeRewardThPerH() {
        return maxDailyStakeRewardThPerH;
    }

    public int recordFileVersion() {
        return recordFileVersion;
    }

    public int recordSignatureFileVersion() {
        return recordSignatureFileVersion;
    }

    public long maxNumAccounts() {
        return maxNumAccounts;
    }

    public long maxNumContracts() {
        return maxNumContracts;
    }

    public long maxNumFiles() {
        return maxNumFiles;
    }

    public long maxNumTokens() {
        return maxNumTokens;
    }

    public long maxNumTopics() {
        return maxNumTopics;
    }

    public long maxNumSchedules() {
        return maxNumSchedules;
    }

<<<<<<< HEAD
    public boolean isPrngEnabled() {
        return prngEnabled;
=======
    public boolean isUtilPrngEnabled() {
        return utilPrngEnabled;
>>>>>>> bcbec2b7
    }

    public long maxNumTokenRels() {
        return maxNumTokenRels;
    }
}<|MERGE_RESOLUTION|>--- conflicted
+++ resolved
@@ -101,11 +101,7 @@
     private long htsDefaultGasCost;
     private int changeHistorianMemorySecs;
     private boolean autoCreationEnabled;
-<<<<<<< HEAD
     private boolean expandSigsFromImmutableState;
-=======
-    private boolean expandSigsFromLastSignedState;
->>>>>>> bcbec2b7
     private long maxAggregateContractKvPairs;
     private int maxIndividualContractKvPairs;
     private int maxMostRecentQueryableRecords;
@@ -138,11 +134,7 @@
     private long maxNumTokenRels;
     private long maxNumTopics;
     private long maxNumSchedules;
-<<<<<<< HEAD
-    private boolean prngEnabled;
-=======
     private boolean utilPrngEnabled;
->>>>>>> bcbec2b7
 
     @Inject
     public GlobalDynamicProperties(
@@ -230,13 +222,8 @@
         htsDefaultGasCost = properties.getLongProperty("contracts.precompile.htsDefaultGasCost");
         changeHistorianMemorySecs = properties.getIntProperty("ledger.changeHistorian.memorySecs");
         autoCreationEnabled = properties.getBooleanProperty("autoCreation.enabled");
-<<<<<<< HEAD
         expandSigsFromImmutableState =
                 properties.getBooleanProperty("sigs.expandFromImmutableState");
-=======
-        expandSigsFromLastSignedState =
-                properties.getBooleanProperty("sigs.expandFromLastSignedState");
->>>>>>> bcbec2b7
         maxAggregateContractKvPairs = properties.getLongProperty("contracts.maxKvPairs.aggregate");
         maxIndividualContractKvPairs = properties.getIntProperty("contracts.maxKvPairs.individual");
         maxMostRecentQueryableRecords =
@@ -280,11 +267,7 @@
         maxNumTokens = properties.getLongProperty("tokens.maxNumber");
         maxNumTokenRels = properties.getLongProperty("tokens.maxAggregateRels");
         maxNumTopics = properties.getLongProperty("topics.maxNumber");
-<<<<<<< HEAD
-        prngEnabled = properties.getBooleanProperty("prng.isEnabled");
-=======
         utilPrngEnabled = properties.getBooleanProperty("utilPrng.isEnabled");
->>>>>>> bcbec2b7
     }
 
     public int maxTokensPerAccount() {
@@ -531,13 +514,8 @@
         return autoCreationEnabled;
     }
 
-<<<<<<< HEAD
     public boolean expandSigsFromImmutableState() {
         return expandSigsFromImmutableState;
-=======
-    public boolean expandSigsFromLastSignedState() {
-        return expandSigsFromLastSignedState;
->>>>>>> bcbec2b7
     }
 
     public long maxAggregateContractKvPairs() {
@@ -672,13 +650,8 @@
         return maxNumSchedules;
     }
 
-<<<<<<< HEAD
-    public boolean isPrngEnabled() {
-        return prngEnabled;
-=======
     public boolean isUtilPrngEnabled() {
         return utilPrngEnabled;
->>>>>>> bcbec2b7
     }
 
     public long maxNumTokenRels() {
