--- conflicted
+++ resolved
@@ -218,11 +218,7 @@
                     contractNonces.put(contractNonceItem.getContractId(), contractNonceItem.getNonce());
                 }
                 assertEquals(expectedNonce, contractNonces.get(contractID), "Wrong nonce expectations");
-<<<<<<< HEAD
-            } catch (Throwable t) {
-=======
             } catch (Exception t) {
->>>>>>> 11ec6dfe
                 return List.of(t);
             }
             return EMPTY_LIST;
