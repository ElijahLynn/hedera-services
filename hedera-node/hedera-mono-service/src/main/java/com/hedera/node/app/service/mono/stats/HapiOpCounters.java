--- conflicted
+++ resolved
@@ -38,19 +38,14 @@
 
 @Singleton
 public class HapiOpCounters {
-<<<<<<< HEAD
     static Supplier<HederaFunctionality[]> allFunctions =
             HederaFunctionality.class::getEnumConstants;
     static Supplier<ResponseCodeEnum[]> allResponseCodesFunctions =
             ResponseCodeEnum.class::getEnumConstants;
-=======
-    static Supplier<HederaFunctionality[]> allFunctions = HederaFunctionality.class::getEnumConstants;
->>>>>>> 89ec1fab
     private final MiscRunningAvgs runningAvgs;
     private final TransactionContext txnCtx;
     private final Function<HederaFunctionality, String> statNameFn;
 
-<<<<<<< HEAD
     private final EnumMap<HederaFunctionality, Counter> receivedOps =
             new EnumMap<>(HederaFunctionality.class);
     private final EnumMap<HederaFunctionality, Counter> handledTxns =
@@ -61,12 +56,6 @@
             new EnumMap<>(HederaFunctionality.class);
     private final EnumMap<ResponseCodeEnum, Counter> responseCodes =
             new EnumMap<>(ResponseCodeEnum.class);
-=======
-    private final EnumMap<HederaFunctionality, Counter> receivedOps = new EnumMap<>(HederaFunctionality.class);
-    private final EnumMap<HederaFunctionality, Counter> handledTxns = new EnumMap<>(HederaFunctionality.class);
-    private final EnumMap<HederaFunctionality, Counter> submittedTxns = new EnumMap<>(HederaFunctionality.class);
-    private final EnumMap<HederaFunctionality, Counter> answeredQueries = new EnumMap<>(HederaFunctionality.class);
->>>>>>> 89ec1fab
     private Counter deprecatedTxns;
     private Counter onDisk;
     private Counter inMemory;
@@ -91,7 +80,6 @@
 
         Arrays.stream(allFunctions.get())
                 .filter(function -> !IGNORED_FUNCTIONS.contains(function))
-<<<<<<< HEAD
                 .forEach(
                         function -> {
                             receivedOpsConfig.put(
@@ -139,26 +127,6 @@
                 new Config(STAT_CATEGORY, COUNTER_DEPRECATED_TXNS_NAME)
                         .withDescription(COUNTER_RECEIVED_DEPRECATED_DESC);
 
-=======
-                .forEach(function -> {
-                    receivedOpsConfig.put(
-                            function, counterConfigFor(function, COUNTER_RECEIVED_NAME_TPL, COUNTER_RECEIVED_DESC_TPL));
-                    if (QUERY_FUNCTIONS.contains(function)) {
-                        answeredQueriesConfig.put(
-                                function,
-                                counterConfigFor(function, COUNTER_ANSWERED_NAME_TPL, COUNTER_ANSWERED_DESC_TPL));
-                    } else {
-                        submittedTxnsConfig.put(
-                                function,
-                                counterConfigFor(function, COUNTER_SUBMITTED_NAME_TPL, COUNTER_SUBMITTED_DESC_TPL));
-                        handledTxnsConfig.put(
-                                function,
-                                counterConfigFor(function, COUNTER_HANDLED_NAME_TPL, COUNTER_HANDLED_DESC_TPL));
-                    }
-                });
-        deprecatedTxnsConfig = new Config(STAT_CATEGORY, COUNTER_DEPRECATED_TXNS_NAME)
-                .withDescription(COUNTER_RECEIVED_DEPRECATED_DESC);
->>>>>>> 89ec1fab
     }
 
     private Counter.Config counterConfigFor(
