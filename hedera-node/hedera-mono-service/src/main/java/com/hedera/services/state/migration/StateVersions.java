/*
 * Copyright (C) 2020-2022 Hedera Hashgraph, LLC
 *
 * Licensed under the Apache License, Version 2.0 (the "License");
 * you may not use this file except in compliance with the License.
 * You may obtain a copy of the License at
 *
 *      http://www.apache.org/licenses/LICENSE-2.0
 *
 * Unless required by applicable law or agreed to in writing, software
 * distributed under the License is distributed on an "AS IS" BASIS,
 * WITHOUT WARRANTIES OR CONDITIONS OF ANY KIND, either express or implied.
 * See the License for the specific language governing permissions and
 * limitations under the License.
 */
package com.hedera.services.state.migration;

/** Gives the versions of the current and previous world states. */
public final class StateVersions {
    // For the record,
    //   - Release 0.7.x was state version 1
    //   - Release 0.8.x was state version 2
    //   - Release 0.9.x was state version 3
    //   - Release 0.10.x was state version 4
    //   - Release 0.11.x was state version 5
    //   - Release 0.12.x was state version 6
    //   - Release 0.13.x was state version 7
    //   - Release 0.14.x was state version 8
    //   - Release 0.15.x was state version 9
    //   - Release 0.16.x was state version 10
    //   - Release 0.17.x was state version 11
    //   - Release 0.18.x was state version 12
    //   - Release 0.19.x and 0.20.x were state version 13
    //   - Release 0.21.x was state version 14
    //   - Release 0.22.x and 0.23.x were state version 15
    //   - Release 0.24.x was state version 17
    //   - Release 0.25.x was state version 18
    //   - Release 0.26.x was state version 19
    //   - Release 0.27.x was state version 20
    //   - Release 0.28.x was state version 21
    //   - Release 0.29.x was state version 22
    //   - Release 0.30.x was state version 23
    public static final int RELEASE_030X_VERSION = 23;
    public static final int RELEASE_0310_VERSION = 24;

<<<<<<< HEAD
    public static final SerializableSemVers LAST_025X_VERSION =
            forHapiAndHedera("0.25.1", "0.25.4");
    public static final SerializableSemVers FIRST_026X_VERSION =
            forHapiAndHedera(BASE_0260_VERSION, BASE_0260_VERSION);
    public static final SerializableSemVers LAST_026X_VERSION =
            forHapiAndHedera(BASE_0260_VERSION, "0.26.3");
    public static final SerializableSemVers FIRST_027X_VERSION =
            forHapiAndHedera(BASE_0270_VERSION, BASE_0270_VERSION);
    public static final SerializableSemVers LAST_027X_VERSION =
            forHapiAndHedera(BASE_0270_VERSION, "0.27.4");
    public static final SerializableSemVers FIRST_028X_VERSION =
            forHapiAndHedera("0.28.0", "0.28.0");
    public static final SerializableSemVers FIRST_030X_VERSION =
            forHapiAndHedera("0.30.0", "0.30.0");
    public static final SerializableSemVers FIRST_031X_VERSION =
            forHapiAndHedera("0.31.0", "0.31.0");

    public static final int MINIMUM_SUPPORTED_VERSION = RELEASE_025X_VERSION;
=======
    public static final int MINIMUM_SUPPORTED_VERSION = RELEASE_030X_VERSION;
>>>>>>> 19d1301f
    public static final int CURRENT_VERSION = RELEASE_0310_VERSION;

    private StateVersions() {
        throw new UnsupportedOperationException("Utility Class");
    }
}<|MERGE_RESOLUTION|>--- conflicted
+++ resolved
@@ -43,28 +43,7 @@
     public static final int RELEASE_030X_VERSION = 23;
     public static final int RELEASE_0310_VERSION = 24;
 
-<<<<<<< HEAD
-    public static final SerializableSemVers LAST_025X_VERSION =
-            forHapiAndHedera("0.25.1", "0.25.4");
-    public static final SerializableSemVers FIRST_026X_VERSION =
-            forHapiAndHedera(BASE_0260_VERSION, BASE_0260_VERSION);
-    public static final SerializableSemVers LAST_026X_VERSION =
-            forHapiAndHedera(BASE_0260_VERSION, "0.26.3");
-    public static final SerializableSemVers FIRST_027X_VERSION =
-            forHapiAndHedera(BASE_0270_VERSION, BASE_0270_VERSION);
-    public static final SerializableSemVers LAST_027X_VERSION =
-            forHapiAndHedera(BASE_0270_VERSION, "0.27.4");
-    public static final SerializableSemVers FIRST_028X_VERSION =
-            forHapiAndHedera("0.28.0", "0.28.0");
-    public static final SerializableSemVers FIRST_030X_VERSION =
-            forHapiAndHedera("0.30.0", "0.30.0");
-    public static final SerializableSemVers FIRST_031X_VERSION =
-            forHapiAndHedera("0.31.0", "0.31.0");
-
-    public static final int MINIMUM_SUPPORTED_VERSION = RELEASE_025X_VERSION;
-=======
     public static final int MINIMUM_SUPPORTED_VERSION = RELEASE_030X_VERSION;
->>>>>>> 19d1301f
     public static final int CURRENT_VERSION = RELEASE_0310_VERSION;
 
     private StateVersions() {
