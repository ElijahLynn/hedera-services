--- conflicted
+++ resolved
@@ -99,25 +99,16 @@
         return networkCtx.get().areRewardsActivated() ? currentStakePeriod() - 1 : Long.MIN_VALUE;
     }
 
+    public boolean isRewardable(final long stakePeriodStart) {
+        return stakePeriodStart > -1 && stakePeriodStart < firstNonRewardableStakePeriod();
+    }
+
     public long estimatedFirstNonRewardableStakePeriod() {
         return networkCtx.get().areRewardsActivated()
                 ? estimatedCurrentStakePeriod() - 1
                 : Long.MIN_VALUE;
     }
 
-    public boolean isRewardable(final long stakePeriodStart) {
-        return stakePeriodStart > -1 && stakePeriodStart < firstNonRewardableStakePeriod();
-    }
-
-<<<<<<< HEAD
-=======
-    public long estimatedFirstNonRewardableStakePeriod() {
-        return networkCtx.get().areRewardsActivated()
-                ? estimatedCurrentStakePeriod() - 1
-                : Long.MIN_VALUE;
-    }
-
->>>>>>> 25a9601b
     public boolean isEstimatedRewardable(final long stakePeriodStart) {
         return stakePeriodStart > -1 && stakePeriodStart < estimatedFirstNonRewardableStakePeriod();
     }
