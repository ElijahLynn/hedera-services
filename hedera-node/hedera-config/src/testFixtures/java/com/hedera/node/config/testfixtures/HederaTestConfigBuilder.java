--- conflicted
+++ resolved
@@ -52,18 +52,10 @@
 import com.hedera.node.config.data.FilesConfig;
 import com.hedera.node.config.data.GrpcConfig;
 import com.hedera.node.config.data.HederaConfig;
-<<<<<<< HEAD
-import com.hedera.node.config.data.IssConfig;
-=======
->>>>>>> 7d8bad7a
 import com.hedera.node.config.data.LazyCreationConfig;
 import com.hedera.node.config.data.LedgerConfig;
 import com.hedera.node.config.data.NettyConfig;
 import com.hedera.node.config.data.NetworkAdminServiceConfig;
-<<<<<<< HEAD
-import com.hedera.node.config.data.QueriesConfig;
-=======
->>>>>>> 7d8bad7a
 import com.hedera.node.config.data.RatesConfig;
 import com.hedera.node.config.data.SchedulingConfig;
 import com.hedera.node.config.data.SigsConfig;
@@ -172,18 +164,10 @@
                 .withConfigDataType(FilesConfig.class)
                 .withConfigDataType(GrpcConfig.class)
                 .withConfigDataType(HederaConfig.class)
-<<<<<<< HEAD
-                .withConfigDataType(IssConfig.class)
-=======
->>>>>>> 7d8bad7a
                 .withConfigDataType(LazyCreationConfig.class)
                 .withConfigDataType(LedgerConfig.class)
                 .withConfigDataType(NettyConfig.class)
                 .withConfigDataType(NetworkAdminServiceConfig.class)
-<<<<<<< HEAD
-                .withConfigDataType(QueriesConfig.class)
-=======
->>>>>>> 7d8bad7a
                 .withConfigDataType(RatesConfig.class)
                 .withConfigDataType(SchedulingConfig.class)
                 .withConfigDataType(SigsConfig.class)
