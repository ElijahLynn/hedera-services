--- conflicted
+++ resolved
@@ -612,11 +612,7 @@
         final var alice = aliasesState.get(new ProtoBytes(Bytes.wrap(ALICE_ALIAS)));
         assertThat(alice).isEqualTo(ALICE.account().accountId());
         // TODO: Check that record was created
-<<<<<<< HEAD
-        verify(systemFileUpdateFacility).handleTxBody(eq(state), any(), any());
-=======
-        verify(systemFileUpdateFacility).handleTxBody(any(), any());
->>>>>>> c844af1e
+        verify(systemFileUpdateFacility).handleTxBody(any(), any(), any());
     }
 
     @Nested
