/*
 * Copyright (C) 2023 Hedera Hashgraph, LLC
 *
 * Licensed under the Apache License, Version 2.0 (the "License");
 * you may not use this file except in compliance with the License.
 * You may obtain a copy of the License at
 *
 *      http://www.apache.org/licenses/LICENSE-2.0
 *
 * Unless required by applicable law or agreed to in writing, software
 * distributed under the License is distributed on an "AS IS" BASIS,
 * WITHOUT WARRANTIES OR CONDITIONS OF ANY KIND, either express or implied.
 * See the License for the specific language governing permissions and
 * limitations under the License.
 */

package com.hedera.node.app.workflows.handle;

import static com.hedera.hapi.node.base.ResponseCodeEnum.AUTHORIZATION_FAILED;
import static com.hedera.hapi.node.base.ResponseCodeEnum.ENTITY_NOT_ALLOWED_TO_DELETE;
import static com.hedera.hapi.node.base.ResponseCodeEnum.SUCCESS;
import static com.hedera.hapi.node.base.ResponseCodeEnum.UNAUTHORIZED;
import static org.assertj.core.api.Assertions.assertThat;
import static org.assertj.core.api.Assertions.assertThatThrownBy;
import static org.mockito.ArgumentMatchers.any;
import static org.mockito.ArgumentMatchers.argThat;
import static org.mockito.ArgumentMatchers.eq;
import static org.mockito.Mock.Strictness.LENIENT;
import static org.mockito.Mockito.doAnswer;
import static org.mockito.Mockito.doThrow;
import static org.mockito.Mockito.never;
import static org.mockito.Mockito.verify;
import static org.mockito.Mockito.when;

import com.hedera.hapi.node.base.Key;
import com.hedera.hapi.node.base.ResponseCodeEnum;
import com.hedera.hapi.node.state.primitives.ProtoBytes;
import com.hedera.hapi.node.transaction.ExchangeRateSet;
import com.hedera.node.app.AppTestBase;
import com.hedera.node.app.fees.ExchangeRateManager;
import com.hedera.node.app.fees.FeeManager;
import com.hedera.node.app.fixtures.signature.ExpandedSignaturePairFactory;
import com.hedera.node.app.fixtures.workflows.handle.record.SingleTransactionRecordConditions;
import com.hedera.node.app.records.BlockRecordManager;
import com.hedera.node.app.service.token.TokenService;
import com.hedera.node.app.service.token.impl.WritableAccountStore;
import com.hedera.node.app.service.token.records.ParentRecordFinalizer;
import com.hedera.node.app.services.ServiceScopeLookup;
import com.hedera.node.app.signature.SignatureExpander;
import com.hedera.node.app.signature.SignatureVerificationFuture;
import com.hedera.node.app.signature.SignatureVerifier;
import com.hedera.node.app.spi.authorization.Authorizer;
import com.hedera.node.app.spi.authorization.Authorizer.SystemPrivilege;
import com.hedera.node.app.spi.fees.Fees;
import com.hedera.node.app.spi.info.NetworkInfo;
import com.hedera.node.app.spi.workflows.HandleContext;
import com.hedera.node.app.spi.workflows.HandleException;
import com.hedera.node.app.spi.workflows.PreCheckException;
import com.hedera.node.app.spi.workflows.PreHandleContext;
import com.hedera.node.app.state.HederaRecordCache;
import com.hedera.node.app.state.HederaRecordCache.DuplicateCheckResult;
import com.hedera.node.app.workflows.SolvencyPreCheck;
import com.hedera.node.app.workflows.TransactionChecker;
import com.hedera.node.app.workflows.TransactionScenarioBuilder;
import com.hedera.node.app.workflows.dispatcher.TransactionDispatcher;
import com.hedera.node.app.workflows.handle.record.SingleTransactionRecord;
import com.hedera.node.app.workflows.prehandle.FakeSignatureVerificationFuture;
import com.hedera.node.app.workflows.prehandle.PreHandleResult;
import com.hedera.node.app.workflows.prehandle.PreHandleResult.Status;
import com.hedera.node.app.workflows.prehandle.PreHandleWorkflow;
import com.hedera.node.config.ConfigProvider;
import com.hedera.node.config.VersionedConfigImpl;
import com.hedera.node.config.testfixtures.HederaTestConfigBuilder;
import com.hedera.pbj.runtime.io.buffer.Bytes;
import com.swirlds.common.system.Round;
import com.swirlds.common.system.SwirldDualState;
import com.swirlds.common.system.events.ConsensusEvent;
import com.swirlds.common.system.transaction.ConsensusTransaction;
import com.swirlds.common.system.transaction.internal.SwirldTransaction;
import edu.umd.cs.findbugs.annotations.NonNull;
import java.time.Instant;
import java.util.List;
import java.util.Map;
import java.util.Set;
import java.util.concurrent.TimeoutException;
import java.util.stream.Stream;
import org.junit.jupiter.api.BeforeEach;
import org.junit.jupiter.api.DisplayName;
import org.junit.jupiter.api.Nested;
import org.junit.jupiter.api.Test;
import org.junit.jupiter.api.extension.ExtendWith;
import org.junit.jupiter.params.ParameterizedTest;
import org.junit.jupiter.params.provider.EnumSource;
import org.mockito.ArgumentCaptor;
import org.mockito.Mock;
import org.mockito.junit.jupiter.MockitoExtension;

@ExtendWith(MockitoExtension.class)
class HandleWorkflowTest extends AppTestBase {

    private static final Instant CONSENSUS_NOW = Instant.parse("2000-01-01T00:00:00Z");

    private static final long CONFIG_VERSION = 11L;

    private static final PreHandleResult OK_RESULT = createPreHandleResult(Status.SO_FAR_SO_GOOD, ResponseCodeEnum.OK);

    private static final PreHandleResult PRE_HANDLE_FAILURE_RESULT =
            createPreHandleResult(Status.PRE_HANDLE_FAILURE, ResponseCodeEnum.INVALID_TRANSFER_ACCOUNT_ID);

    private static final PreHandleResult DUE_DILIGENCE_RESULT = PreHandleResult.nodeDueDiligenceFailure(
            NODE_1.nodeAccountID(), ResponseCodeEnum.INVALID_TRANSACTION, new TransactionScenarioBuilder().txInfo());

    private static final ExchangeRateSet EXCHANGE_RATE_SET =
            ExchangeRateSet.newBuilder().build();

    private static final Fees DEFAULT_FEES = new Fees(1L, 20L, 300L);

    private static PreHandleResult createPreHandleResult(@NonNull Status status, @NonNull ResponseCodeEnum code) {
        final var key = ALICE.account().keyOrThrow();
        return new PreHandleResult(
                ALICE.accountID(),
                key,
                status,
                code,
                new TransactionScenarioBuilder().txInfo(),
                Set.of(),
                Set.of(),
                Map.of(key, FakeSignatureVerificationFuture.goodFuture(key)),
                null,
                CONFIG_VERSION);
    }

    @Mock(strictness = LENIENT)
    private NetworkInfo networkInfo;

    @Mock(strictness = LENIENT)
    private PreHandleWorkflow preHandleWorkflow;

    @Mock(strictness = LENIENT)
    private TransactionDispatcher dispatcher;

    @Mock
    private BlockRecordManager blockRecordManager;

    @Mock(strictness = LENIENT)
    private SignatureExpander signatureExpander;

    @Mock
    private SignatureVerifier signatureVerifier;

    @Mock
    private TransactionChecker checker;

    @Mock(strictness = LENIENT)
    private ServiceScopeLookup serviceLookup;

    @Mock(strictness = LENIENT)
    private ConfigProvider configProvider;

    @Mock(strictness = LENIENT)
    private Round round;

    @Mock(strictness = LENIENT)
    private ConsensusEvent event;

    @Mock(strictness = LENIENT)
    private SwirldTransaction platformTxn;

    @Mock(strictness = LENIENT)
    private HederaRecordCache recordCache;

    @Mock
    private StakingPeriodTimeHook stakingPeriodTimeHook;

    @Mock
    private FeeManager feeManager;

    @Mock(strictness = LENIENT)
    private ExchangeRateManager exchangeRateManager;

    @Mock
    private ParentRecordFinalizer finalizer;

    @Mock
    private SystemFileUpdateFacility systemFileUpdateFacility;

    @Mock
    private DualStateUpdateFacility dualStateUpdateFacility;

    @Mock
    private SolvencyPreCheck solvencyPreCheck;

    @Mock(strictness = LENIENT)
    private Authorizer authorizer;

    @Mock
    private SwirldDualState dualState;

    private HandleWorkflow workflow;

    @BeforeEach
    void setup() {
        setupStandardStates();

        accountsState.put(
                ALICE.accountID(),
                ALICE.account()
                        .copyBuilder()
                        .tinybarBalance(DEFAULT_FEES.totalFee())
                        .build());
        accountsState.put(
                nodeSelfAccountId,
                nodeSelfAccount
                        .copyBuilder()
                        .tinybarBalance(DEFAULT_FEES.totalFee())
                        .build());
        accountsState.commit();

        when(round.iterator()).thenReturn(List.of(event).iterator());
        when(event.consensusTransactionIterator())
                .thenReturn(List.<ConsensusTransaction>of(platformTxn).iterator());
        when(event.getCreatorId()).thenReturn(nodeSelfId);
        when(platformTxn.getConsensusTimestamp()).thenReturn(CONSENSUS_NOW);
        when(platformTxn.getMetadata()).thenReturn(OK_RESULT);

        when(serviceLookup.getServiceName(any())).thenReturn(TokenService.NAME);

        final var config = new VersionedConfigImpl(HederaTestConfigBuilder.createConfig(), CONFIG_VERSION);
        when(configProvider.getConfiguration()).thenReturn(config);

        doAnswer(invocation -> {
                    final var context = invocation.getArgument(0, HandleContext.class);
                    context.writableStore(WritableAccountStore.class)
                            .putAlias(Bytes.wrap(ALICE_ALIAS), ALICE.accountID());
                    return null;
                })
                .when(dispatcher)
                .dispatchHandle(any());

        when(dispatcher.dispatchComputeFees(any())).thenReturn(DEFAULT_FEES);
        when(networkInfo.nodeInfo(nodeSelfId.id())).thenReturn(selfNodeInfo);
        when(exchangeRateManager.exchangeRates()).thenReturn(EXCHANGE_RATE_SET);
        when(recordCache.hasDuplicate(any(), eq(nodeSelfId.id())))
                .thenReturn(HederaRecordCache.DuplicateCheckResult.NO_DUPLICATE);
        when(authorizer.isAuthorized(eq(ALICE.accountID()), any())).thenReturn(true);
        when(authorizer.hasPrivilegedAuthorization(eq(ALICE.accountID()), any(), any()))
                .thenReturn(Authorizer.SystemPrivilege.UNNECESSARY);

        workflow = new HandleWorkflow(
                networkInfo,
                preHandleWorkflow,
                dispatcher,
                blockRecordManager,
                signatureExpander,
                signatureVerifier,
                checker,
                serviceLookup,
                configProvider,
                recordCache,
                stakingPeriodTimeHook,
                feeManager,
                exchangeRateManager,
                finalizer,
                systemFileUpdateFacility,
                dualStateUpdateFacility,
                solvencyPreCheck,
                authorizer);
    }

    @SuppressWarnings("ConstantConditions")
    @Test
    void testContructorWithInvalidArguments() {
        assertThatThrownBy(() -> new HandleWorkflow(
                        null,
                        preHandleWorkflow,
                        dispatcher,
                        blockRecordManager,
                        signatureExpander,
                        signatureVerifier,
                        checker,
                        serviceLookup,
                        configProvider,
                        recordCache,
                        stakingPeriodTimeHook,
                        feeManager,
                        exchangeRateManager,
                        finalizer,
                        systemFileUpdateFacility,
                        dualStateUpdateFacility,
                        solvencyPreCheck,
                        authorizer))
                .isInstanceOf(NullPointerException.class);
        assertThatThrownBy(() -> new HandleWorkflow(
                        networkInfo,
                        null,
                        dispatcher,
                        blockRecordManager,
                        signatureExpander,
                        signatureVerifier,
                        checker,
                        serviceLookup,
                        configProvider,
                        recordCache,
                        stakingPeriodTimeHook,
                        feeManager,
                        exchangeRateManager,
                        finalizer,
                        systemFileUpdateFacility,
                        dualStateUpdateFacility,
                        solvencyPreCheck,
                        authorizer))
                .isInstanceOf(NullPointerException.class);
        assertThatThrownBy(() -> new HandleWorkflow(
                        networkInfo,
                        preHandleWorkflow,
                        null,
                        blockRecordManager,
                        signatureExpander,
                        signatureVerifier,
                        checker,
                        serviceLookup,
                        configProvider,
                        recordCache,
                        stakingPeriodTimeHook,
                        feeManager,
                        exchangeRateManager,
                        finalizer,
                        systemFileUpdateFacility,
                        dualStateUpdateFacility,
                        solvencyPreCheck,
                        authorizer))
                .isInstanceOf(NullPointerException.class);
        assertThatThrownBy(() -> new HandleWorkflow(
                        networkInfo,
                        preHandleWorkflow,
                        dispatcher,
                        null,
                        signatureExpander,
                        signatureVerifier,
                        checker,
                        serviceLookup,
                        configProvider,
                        recordCache,
                        stakingPeriodTimeHook,
                        feeManager,
                        exchangeRateManager,
                        finalizer,
                        systemFileUpdateFacility,
                        dualStateUpdateFacility,
                        solvencyPreCheck,
                        authorizer))
                .isInstanceOf(NullPointerException.class);
        assertThatThrownBy(() -> new HandleWorkflow(
                        networkInfo,
                        preHandleWorkflow,
                        dispatcher,
                        blockRecordManager,
                        null,
                        signatureVerifier,
                        checker,
                        serviceLookup,
                        configProvider,
                        recordCache,
                        stakingPeriodTimeHook,
                        feeManager,
                        exchangeRateManager,
                        finalizer,
                        systemFileUpdateFacility,
                        dualStateUpdateFacility,
                        solvencyPreCheck,
                        authorizer))
                .isInstanceOf(NullPointerException.class);
        assertThatThrownBy(() -> new HandleWorkflow(
                        networkInfo,
                        preHandleWorkflow,
                        dispatcher,
                        blockRecordManager,
                        signatureExpander,
                        null,
                        checker,
                        serviceLookup,
                        configProvider,
                        recordCache,
                        stakingPeriodTimeHook,
                        feeManager,
                        exchangeRateManager,
                        finalizer,
                        systemFileUpdateFacility,
                        dualStateUpdateFacility,
                        solvencyPreCheck,
                        authorizer))
                .isInstanceOf(NullPointerException.class);
        assertThatThrownBy(() -> new HandleWorkflow(
                        networkInfo,
                        preHandleWorkflow,
                        dispatcher,
                        blockRecordManager,
                        signatureExpander,
                        signatureVerifier,
                        null,
                        serviceLookup,
                        configProvider,
                        recordCache,
                        stakingPeriodTimeHook,
                        feeManager,
                        exchangeRateManager,
                        finalizer,
                        systemFileUpdateFacility,
                        dualStateUpdateFacility,
                        solvencyPreCheck,
                        authorizer))
                .isInstanceOf(NullPointerException.class);
        assertThatThrownBy(() -> new HandleWorkflow(
                        networkInfo,
                        preHandleWorkflow,
                        dispatcher,
                        blockRecordManager,
                        signatureExpander,
                        signatureVerifier,
                        checker,
                        null,
                        configProvider,
                        recordCache,
                        stakingPeriodTimeHook,
                        feeManager,
                        exchangeRateManager,
                        finalizer,
                        systemFileUpdateFacility,
                        dualStateUpdateFacility,
                        solvencyPreCheck,
                        authorizer))
                .isInstanceOf(NullPointerException.class);
        assertThatThrownBy(() -> new HandleWorkflow(
                        networkInfo,
                        preHandleWorkflow,
                        dispatcher,
                        blockRecordManager,
                        signatureExpander,
                        signatureVerifier,
                        checker,
                        serviceLookup,
                        null,
                        recordCache,
                        stakingPeriodTimeHook,
                        feeManager,
                        exchangeRateManager,
                        finalizer,
                        systemFileUpdateFacility,
                        dualStateUpdateFacility,
                        solvencyPreCheck,
                        authorizer))
                .isInstanceOf(NullPointerException.class);
        assertThatThrownBy(() -> new HandleWorkflow(
                        networkInfo,
                        preHandleWorkflow,
                        dispatcher,
                        blockRecordManager,
                        signatureExpander,
                        signatureVerifier,
                        checker,
                        serviceLookup,
                        configProvider,
                        null,
                        stakingPeriodTimeHook,
                        feeManager,
                        exchangeRateManager,
                        finalizer,
                        systemFileUpdateFacility,
                        dualStateUpdateFacility,
                        solvencyPreCheck,
                        authorizer))
                .isInstanceOf(NullPointerException.class);
        assertThatThrownBy(() -> new HandleWorkflow(
                        networkInfo,
                        preHandleWorkflow,
                        dispatcher,
                        blockRecordManager,
                        signatureExpander,
                        signatureVerifier,
                        checker,
                        serviceLookup,
                        configProvider,
                        recordCache,
                        null,
                        feeManager,
                        exchangeRateManager,
                        finalizer,
                        systemFileUpdateFacility,
                        dualStateUpdateFacility,
                        solvencyPreCheck,
                        authorizer))
                .isInstanceOf(NullPointerException.class);
        assertThatThrownBy(() -> new HandleWorkflow(
                        networkInfo,
                        preHandleWorkflow,
                        dispatcher,
                        blockRecordManager,
                        signatureExpander,
                        signatureVerifier,
                        checker,
                        serviceLookup,
                        configProvider,
                        recordCache,
                        stakingPeriodTimeHook,
                        null,
                        exchangeRateManager,
                        finalizer,
                        systemFileUpdateFacility,
                        dualStateUpdateFacility,
                        solvencyPreCheck,
                        authorizer))
                .isInstanceOf(NullPointerException.class);
        assertThatThrownBy(() -> new HandleWorkflow(
                        networkInfo,
                        preHandleWorkflow,
                        dispatcher,
                        blockRecordManager,
                        signatureExpander,
                        signatureVerifier,
                        checker,
                        serviceLookup,
                        configProvider,
                        recordCache,
                        stakingPeriodTimeHook,
                        feeManager,
                        null,
                        finalizer,
                        systemFileUpdateFacility,
                        dualStateUpdateFacility,
                        solvencyPreCheck,
                        authorizer))
                .isInstanceOf(NullPointerException.class);
        assertThatThrownBy(() -> new HandleWorkflow(
                        networkInfo,
                        preHandleWorkflow,
                        dispatcher,
                        blockRecordManager,
                        signatureExpander,
                        signatureVerifier,
                        checker,
                        serviceLookup,
                        configProvider,
                        recordCache,
                        stakingPeriodTimeHook,
                        feeManager,
                        exchangeRateManager,
                        null,
                        systemFileUpdateFacility,
                        dualStateUpdateFacility,
                        solvencyPreCheck,
                        authorizer))
                .isInstanceOf(NullPointerException.class);
        assertThatThrownBy(() -> new HandleWorkflow(
                        networkInfo,
                        preHandleWorkflow,
                        dispatcher,
                        blockRecordManager,
                        signatureExpander,
                        signatureVerifier,
                        checker,
                        serviceLookup,
                        configProvider,
                        recordCache,
                        stakingPeriodTimeHook,
                        feeManager,
                        exchangeRateManager,
                        finalizer,
                        null,
                        dualStateUpdateFacility,
                        solvencyPreCheck,
                        authorizer))
                .isInstanceOf(NullPointerException.class);
        assertThatThrownBy(() -> new HandleWorkflow(
                        networkInfo,
                        preHandleWorkflow,
                        dispatcher,
                        blockRecordManager,
                        signatureExpander,
                        signatureVerifier,
                        checker,
                        serviceLookup,
                        configProvider,
                        recordCache,
                        stakingPeriodTimeHook,
                        feeManager,
                        exchangeRateManager,
                        finalizer,
                        systemFileUpdateFacility,
                        null,
                        solvencyPreCheck,
                        authorizer))
                .isInstanceOf(NullPointerException.class);
        assertThatThrownBy(() -> new HandleWorkflow(
                        networkInfo,
                        preHandleWorkflow,
                        dispatcher,
                        blockRecordManager,
                        signatureExpander,
                        signatureVerifier,
                        checker,
                        serviceLookup,
                        configProvider,
                        recordCache,
                        stakingPeriodTimeHook,
                        feeManager,
                        exchangeRateManager,
                        finalizer,
                        systemFileUpdateFacility,
                        dualStateUpdateFacility,
                        null,
                        authorizer))
                .isInstanceOf(NullPointerException.class);
        assertThatThrownBy(() -> new HandleWorkflow(
                        networkInfo,
                        preHandleWorkflow,
                        dispatcher,
                        blockRecordManager,
                        signatureExpander,
                        signatureVerifier,
                        checker,
                        serviceLookup,
                        configProvider,
                        recordCache,
                        stakingPeriodTimeHook,
                        feeManager,
                        exchangeRateManager,
                        finalizer,
                        systemFileUpdateFacility,
                        dualStateUpdateFacility,
                        solvencyPreCheck,
                        null))
                .isInstanceOf(NullPointerException.class);
    }

    @Test
    @DisplayName("System transaction is skipped")
    void testPlatformTxnIsSkipped() {
        // given
        when(platformTxn.isSystem()).thenReturn(true);

        // when
        workflow.handleRound(state, dualState, round);

        // then
        assertThat(accountsState.isModified()).isFalse();
        assertThat(aliasesState.isModified()).isFalse();
        verify(blockRecordManager, never()).startUserTransaction(any(), any());
        verify(blockRecordManager, never()).endUserTransaction(any(), any());
    }

    @Test
    @DisplayName("Successful execution of simple case")
    void testHappyPath() {
        // when
        workflow.handleRound(state, dualState, round);

        // then
        final var alice = aliasesState.get(new ProtoBytes(Bytes.wrap(ALICE_ALIAS)));
        assertThat(alice).isEqualTo(ALICE.account().accountId());
        // TODO: Check that record was created
<<<<<<< HEAD
        verify(systemFileUpdateFacility).handleTxBody(any(), any(), any());
=======
        verify(systemFileUpdateFacility).handleTxBody(any(), any());
        verify(dualStateUpdateFacility).handleTxBody(any(), any(), any());
>>>>>>> 58b207fe
    }

    @Nested
    @DisplayName("Tests for cases when preHandle needs to be run")
    final class FullPreHandleRunTest {

        @BeforeEach
        void setup() {
            when(preHandleWorkflow.preHandleTransaction(any(), any(), any(), eq(platformTxn)))
                    .thenReturn(OK_RESULT);
        }

        @Test
        @DisplayName("Run preHandle, if it was not executed before (platformTxn.metadata is null)")
        void testPreHandleNotExecuted() {
            // given
            when(platformTxn.getMetadata()).thenReturn(null);

            // when
            workflow.handleRound(state, dualState, round);

            // then
            verify(preHandleWorkflow).preHandleTransaction(any(), any(), any(), eq(platformTxn));
        }

        @Test
        @DisplayName("Run preHandle, if previous execution resulted in Status.PRE_HANDLE_FAILURE")
        void testPreHandleFailure() {
            // given
            when(platformTxn.getMetadata()).thenReturn(PRE_HANDLE_FAILURE_RESULT);

            // when
            workflow.handleRound(state, dualState, round);

            // then
            verify(preHandleWorkflow).preHandleTransaction(any(), any(), any(), eq(platformTxn));
        }

        @Test
        @DisplayName("Run preHandle, if previous execution resulted in Status.UNKNOWN_FAILURE")
        void testUnknownFailure() {
            // given
            when(platformTxn.getMetadata()).thenReturn(PreHandleResult.unknownFailure());

            // when
            workflow.handleRound(state, dualState, round);

            // then
            verify(preHandleWorkflow).preHandleTransaction(any(), any(), any(), eq(platformTxn));
        }

        @Test
        @DisplayName("Run preHandle, if configuration changed")
        void testConfigurationChanged() {
            // given
            final var key = ALICE.account().keyOrThrow();
            final var preHandleResult = new PreHandleResult(
                    ALICE.accountID(),
                    key,
                    Status.SO_FAR_SO_GOOD,
                    ResponseCodeEnum.OK,
                    new TransactionScenarioBuilder().txInfo(),
                    Set.of(),
                    Set.of(),
                    Map.of(key, FakeSignatureVerificationFuture.goodFuture(key)),
                    null,
                    CONFIG_VERSION - 1L);
            when(platformTxn.getMetadata()).thenReturn(preHandleResult);

            // when
            workflow.handleRound(state, dualState, round);

            // then
            verify(preHandleWorkflow).preHandleTransaction(any(), any(), any(), eq(platformTxn));
        }

        @Test
        @DisplayName("Handle transaction successfully, if running preHandle caused no issues")
        void testPreHandleSuccess() {
            // given
            when(platformTxn.getMetadata()).thenReturn(null);

            // when
            workflow.handleRound(state, dualState, round);

            // then
            final var alice = aliasesState.get(new ProtoBytes(Bytes.wrap(ALICE_ALIAS)));
            assertThat(alice).isEqualTo(ALICE.account().accountId());
            // TODO: Check that record was created
        }

        @Test
        @DisplayName("Create penalty payment, if running preHandle causes a due diligence error")
        void testPreHandleCausesDueDilligenceError() {
            // given
            when(platformTxn.getMetadata()).thenReturn(null);
            when(preHandleWorkflow.preHandleTransaction(any(), any(), any(), eq(platformTxn)))
                    .thenReturn(DUE_DILIGENCE_RESULT);

            // when
            workflow.handleRound(state, dualState, round);

            // then
            assertThat(aliasesState.isModified()).isFalse();
            // TODO: Verify that we created a penalty payment (https://github.com/hashgraph/hedera-services/issues/6811)
        }

        @Test
        @DisplayName("Charge user, but do not change state otherwise, if running preHandle causes PRE_HANDLE_FAILURE")
        void testPreHandleCausesPreHandleFailure() {
            // given
            when(platformTxn.getMetadata()).thenReturn(null);
            when(preHandleWorkflow.preHandleTransaction(any(), any(), any(), eq(platformTxn)))
                    .thenReturn(DUE_DILIGENCE_RESULT);

            // when
            workflow.handleRound(state, dualState, round);

            // then
            assertThat(aliasesState.isModified()).isFalse();
            // TODO: Check that record was created
        }

        @Test
        @DisplayName("Update receipt, but charge no one, if running preHandle causes Status.UNKNOWN_FAILURE")
        void testPreHandleCausesUnknownFailure() {
            when(platformTxn.getMetadata()).thenReturn(null);
            when(preHandleWorkflow.preHandleTransaction(any(), any(), any(), eq(platformTxn)))
                    .thenReturn(PreHandleResult.unknownFailure());

            // when
            workflow.handleRound(state, dualState, round);

            // then
            assertThat(accountsState.isModified()).isFalse();
            assertThat(aliasesState.isModified()).isFalse();
            // TODO: Check receipt
        }
    }

    @Test
    @DisplayName("Create penalty payment, if  previous preHandle resulted in a due diligence error")
    void testPreHandleWithDueDiligenceFailure() {
        // given
        when(platformTxn.getMetadata()).thenReturn(DUE_DILIGENCE_RESULT);
        // when
        workflow.handleRound(state, dualState, round);

        // then
        assertThat(aliasesState.isModified()).isFalse();
        // TODO: Verify that we created a penalty payment (https://github.com/hashgraph/hedera-services/issues/6811)
    }

    @Nested
    @DisplayName("Tests for cases when preHandle ran successfully")
    final class AddMissingSignaturesTest {

        @Test
        @DisplayName("Add passing verification result, if a key was handled in preHandle")
        void testRequiredExistingKeyWithPassingSignature() throws PreCheckException, TimeoutException {
            // given
            final var alicesKey = ALICE.account().keyOrThrow();
            final var bobsKey = BOB.account().keyOrThrow();
            final var verificationResults = Map.<Key, SignatureVerificationFuture>of(
                    alicesKey, FakeSignatureVerificationFuture.goodFuture(alicesKey),
                    bobsKey, FakeSignatureVerificationFuture.goodFuture(bobsKey));
            final var preHandleResult = new PreHandleResult(
                    ALICE.accountID(),
                    alicesKey,
                    Status.SO_FAR_SO_GOOD,
                    ResponseCodeEnum.OK,
                    new TransactionScenarioBuilder().txInfo(),
                    Set.of(bobsKey),
                    Set.of(),
                    verificationResults,
                    null,
                    CONFIG_VERSION);
            when(platformTxn.getMetadata()).thenReturn(preHandleResult);
            doAnswer(invocation -> {
                        final var context = invocation.getArgument(0, PreHandleContext.class);
                        context.requireKey(bobsKey);
                        return null;
                    })
                    .when(dispatcher)
                    .dispatchPreHandle(any());
            doAnswer(invocation -> {
                        final var expanded = invocation.getArgument(2, Set.class);
                        expanded.add(ExpandedSignaturePairFactory.ed25519Pair(bobsKey));
                        return null;
                    })
                    .when(signatureExpander)
                    .expand(eq(Set.of(bobsKey)), any(), any());

            // when
            workflow.handleRound(state, dualState, round);

            // then
            final var argCapture = ArgumentCaptor.forClass(HandleContext.class);
            verify(dispatcher).dispatchHandle(argCapture.capture());
            final var alicesVerification = argCapture.getValue().verificationFor(alicesKey);
            assertThat(alicesVerification).isNotNull();
            assertThat(alicesVerification.key()).isEqualTo(alicesKey);
            assertThat(alicesVerification.evmAlias()).isNull();
            assertThat(alicesVerification.passed()).isTrue();
            final var bobsVerification = argCapture.getValue().verificationFor(bobsKey);
            assertThat(bobsVerification).isNotNull();
            assertThat(bobsVerification.key()).isEqualTo(bobsKey);
            assertThat(bobsVerification.evmAlias()).isNull();
            assertThat(bobsVerification.passed()).isTrue();
        }

        @Test
        @DisplayName("Add failing verification result, if a key was handled in preHandle")
        void testRequiredExistingKeyWithFailingSignature() throws PreCheckException {
            // given
            final var alicesKey = ALICE.account().keyOrThrow();
            final var bobsKey = BOB.account().keyOrThrow();
            final var verificationResults = Map.<Key, SignatureVerificationFuture>of(
                    alicesKey, FakeSignatureVerificationFuture.goodFuture(alicesKey),
                    bobsKey, FakeSignatureVerificationFuture.badFuture(bobsKey));
            final var preHandleResult = new PreHandleResult(
                    ALICE.accountID(),
                    alicesKey,
                    Status.SO_FAR_SO_GOOD,
                    ResponseCodeEnum.OK,
                    new TransactionScenarioBuilder().txInfo(),
                    Set.of(bobsKey),
                    Set.of(),
                    verificationResults,
                    null,
                    CONFIG_VERSION);
            when(platformTxn.getMetadata()).thenReturn(preHandleResult);
            doAnswer(invocation -> {
                        final var context = invocation.getArgument(0, PreHandleContext.class);
                        context.requireKey(bobsKey);
                        return null;
                    })
                    .when(dispatcher)
                    .dispatchPreHandle(any());
            doAnswer(invocation -> {
                        final var expanded = invocation.getArgument(2, Set.class);
                        expanded.add(ExpandedSignaturePairFactory.ed25519Pair(bobsKey));
                        return null;
                    })
                    .when(signatureExpander)
                    .expand(eq(Set.of(bobsKey)), any(), any());

            // when
            workflow.handleRound(state, dualState, round);

            // then
            verify(dispatcher, never()).dispatchHandle(any());
        }

        @Test
        @DisplayName("Trigger passing verification, if new key was found")
        void testRequiredNewKeyWithPassingSignature() throws PreCheckException, TimeoutException {
            // given
            final var alicesKey = ALICE.account().keyOrThrow();
            final var bobsKey = BOB.account().keyOrThrow();
            final var verificationResults = Map.<Key, SignatureVerificationFuture>of(
                    bobsKey, FakeSignatureVerificationFuture.goodFuture(bobsKey));
            doAnswer(invocation -> {
                        final var context = invocation.getArgument(0, PreHandleContext.class);
                        context.requireKey(bobsKey);
                        return null;
                    })
                    .when(dispatcher)
                    .dispatchPreHandle(any());
            doAnswer(invocation -> {
                        final var expanded = invocation.getArgument(2, Set.class);
                        expanded.add(ExpandedSignaturePairFactory.ed25519Pair(bobsKey));
                        return null;
                    })
                    .when(signatureExpander)
                    .expand(eq(Set.of(bobsKey)), any(), any());
            when(signatureVerifier.verify(
                            any(),
                            argThat(set -> set.size() == 1
                                    && bobsKey.equals(set.iterator().next().key()))))
                    .thenReturn(verificationResults);

            // when
            workflow.handleRound(state, dualState, round);

            // then
            final var argCapture = ArgumentCaptor.forClass(HandleContext.class);
            verify(dispatcher).dispatchHandle(argCapture.capture());
            final var alicesVerification = argCapture.getValue().verificationFor(alicesKey);
            assertThat(alicesVerification).isNotNull();
            assertThat(alicesVerification.key()).isEqualTo(alicesKey);
            assertThat(alicesVerification.evmAlias()).isNull();
            assertThat(alicesVerification.passed()).isTrue();
            final var bobsVerification = argCapture.getValue().verificationFor(bobsKey);
            assertThat(bobsVerification).isNotNull();
            assertThat(bobsVerification.key()).isEqualTo(bobsKey);
            assertThat(bobsVerification.evmAlias()).isNull();
            assertThat(bobsVerification.passed()).isTrue();
        }

        @Test
        @DisplayName("Trigger failing verification, if new key was found")
        void testRequiredNewKeyWithFailingSignature() throws PreCheckException {
            // given
            final var bobsKey = BOB.account().keyOrThrow();
            doAnswer(invocation -> {
                        final var context = invocation.getArgument(0, PreHandleContext.class);
                        context.requireKey(bobsKey);
                        return null;
                    })
                    .when(dispatcher)
                    .dispatchPreHandle(any());
            doAnswer(invocation -> {
                        final var expanded = invocation.getArgument(2, Set.class);
                        expanded.add(ExpandedSignaturePairFactory.ed25519Pair(bobsKey));
                        return null;
                    })
                    .when(signatureExpander)
                    .expand(eq(Set.of(bobsKey)), any(), any());
            final var verificationResults = Map.<Key, SignatureVerificationFuture>of(
                    bobsKey, FakeSignatureVerificationFuture.badFuture(bobsKey));
            when(signatureVerifier.verify(
                            any(),
                            argThat(set -> set.size() == 1
                                    && bobsKey.equals(set.iterator().next().key()))))
                    .thenReturn(verificationResults);

            // when
            workflow.handleRound(state, dualState, round);

            // then
            verify(dispatcher, never()).dispatchHandle(any());
        }

        @Test
        @DisplayName("Add passing verification result, if a key was handled in preHandle")
        void testOptionalExistingKeyWithPassingSignature() throws PreCheckException, TimeoutException {
            // given
            final var alicesKey = ALICE.account().keyOrThrow();
            final var bobsKey = BOB.account().keyOrThrow();
            final var verificationResults = Map.<Key, SignatureVerificationFuture>of(
                    alicesKey, FakeSignatureVerificationFuture.goodFuture(alicesKey),
                    bobsKey, FakeSignatureVerificationFuture.goodFuture(bobsKey));
            final var preHandleResult = new PreHandleResult(
                    ALICE.accountID(),
                    alicesKey,
                    Status.SO_FAR_SO_GOOD,
                    ResponseCodeEnum.OK,
                    new TransactionScenarioBuilder().txInfo(),
                    Set.of(),
                    Set.of(),
                    verificationResults,
                    null,
                    CONFIG_VERSION);
            when(platformTxn.getMetadata()).thenReturn(preHandleResult);
            doAnswer(invocation -> {
                        final var context = invocation.getArgument(0, PreHandleContext.class);
                        context.optionalKey(bobsKey);
                        return null;
                    })
                    .when(dispatcher)
                    .dispatchPreHandle(any());
            doAnswer(invocation -> {
                        final var expanded = invocation.getArgument(2, Set.class);
                        expanded.add(ExpandedSignaturePairFactory.ed25519Pair(bobsKey));
                        return null;
                    })
                    .when(signatureExpander)
                    .expand(eq(Set.of(bobsKey)), any(), any());

            // when
            workflow.handleRound(state, dualState, round);

            // then
            final var argCapture = ArgumentCaptor.forClass(HandleContext.class);
            verify(dispatcher).dispatchHandle(argCapture.capture());
            final var alicesVerification = argCapture.getValue().verificationFor(alicesKey);
            assertThat(alicesVerification).isNotNull();
            assertThat(alicesVerification.key()).isEqualTo(alicesKey);
            assertThat(alicesVerification.evmAlias()).isNull();
            assertThat(alicesVerification.passed()).isTrue();
            final var bobsVerification = argCapture.getValue().verificationFor(bobsKey);
            assertThat(bobsVerification).isNotNull();
            assertThat(bobsVerification.key()).isEqualTo(bobsKey);
            assertThat(bobsVerification.evmAlias()).isNull();
            assertThat(bobsVerification.passed()).isTrue();
        }

        @Test
        @DisplayName("Add failing verification result, if a key was handled in preHandle")
        void testOptionalExistingKeyWithFailingSignature() throws PreCheckException, TimeoutException {
            // given
            final var alicesKey = ALICE.account().keyOrThrow();
            final var bobsKey = BOB.account().keyOrThrow();
            final var verificationResults = Map.<Key, SignatureVerificationFuture>of(
                    alicesKey, FakeSignatureVerificationFuture.goodFuture(alicesKey),
                    bobsKey, FakeSignatureVerificationFuture.badFuture(bobsKey));
            final var preHandleResult = new PreHandleResult(
                    ALICE.accountID(),
                    alicesKey,
                    Status.SO_FAR_SO_GOOD,
                    ResponseCodeEnum.OK,
                    new TransactionScenarioBuilder().txInfo(),
                    Set.of(),
                    Set.of(),
                    verificationResults,
                    null,
                    CONFIG_VERSION);
            when(platformTxn.getMetadata()).thenReturn(preHandleResult);
            doAnswer(invocation -> {
                        final var context = invocation.getArgument(0, PreHandleContext.class);
                        context.optionalKey(bobsKey);
                        return null;
                    })
                    .when(dispatcher)
                    .dispatchPreHandle(any());
            doAnswer(invocation -> {
                        final var expanded = invocation.getArgument(2, Set.class);
                        expanded.add(ExpandedSignaturePairFactory.ed25519Pair(bobsKey));
                        return null;
                    })
                    .when(signatureExpander)
                    .expand(eq(Set.of(bobsKey)), any(), any());

            // when
            workflow.handleRound(state, dualState, round);

            // then
            final var argCapture = ArgumentCaptor.forClass(HandleContext.class);
            verify(dispatcher).dispatchHandle(argCapture.capture());
            final var alicesVerification = argCapture.getValue().verificationFor(alicesKey);
            assertThat(alicesVerification).isNotNull();
            assertThat(alicesVerification.key()).isEqualTo(alicesKey);
            assertThat(alicesVerification.evmAlias()).isNull();
            assertThat(alicesVerification.passed()).isTrue();
            final var bobsVerification = argCapture.getValue().verificationFor(bobsKey);
            assertThat(bobsVerification).isNotNull();
            assertThat(bobsVerification.key()).isEqualTo(bobsKey);
            assertThat(bobsVerification.evmAlias()).isNull();
            assertThat(bobsVerification.passed()).isFalse();
        }

        @Test
        @DisplayName("Trigger passing verification, if new key was found")
        void testOptionalNewKeyWithPassingSignature() throws PreCheckException, TimeoutException {
            // given
            final var alicesKey = ALICE.account().keyOrThrow();
            final var bobsKey = BOB.account().keyOrThrow();
            final var verificationResults = Map.<Key, SignatureVerificationFuture>of(
                    bobsKey, FakeSignatureVerificationFuture.goodFuture(bobsKey));
            doAnswer(invocation -> {
                        final var context = invocation.getArgument(0, PreHandleContext.class);
                        context.optionalKey(bobsKey);
                        return null;
                    })
                    .when(dispatcher)
                    .dispatchPreHandle(any());
            doAnswer(invocation -> {
                        final var expanded = invocation.getArgument(2, Set.class);
                        expanded.add(ExpandedSignaturePairFactory.ed25519Pair(bobsKey));
                        return null;
                    })
                    .when(signatureExpander)
                    .expand(eq(Set.of(bobsKey)), any(), any());
            when(signatureVerifier.verify(
                            any(),
                            argThat(set -> set.size() == 1
                                    && bobsKey.equals(set.iterator().next().key()))))
                    .thenReturn(verificationResults);

            // when
            workflow.handleRound(state, dualState, round);

            // then
            final var argCapture = ArgumentCaptor.forClass(HandleContext.class);
            verify(dispatcher).dispatchHandle(argCapture.capture());
            final var alicesVerification = argCapture.getValue().verificationFor(alicesKey);
            assertThat(alicesVerification).isNotNull();
            assertThat(alicesVerification.key()).isEqualTo(alicesKey);
            assertThat(alicesVerification.evmAlias()).isNull();
            assertThat(alicesVerification.passed()).isTrue();
            final var bobsVerification = argCapture.getValue().verificationFor(bobsKey);
            assertThat(bobsVerification).isNotNull();
            assertThat(bobsVerification.key()).isEqualTo(bobsKey);
            assertThat(bobsVerification.evmAlias()).isNull();
            assertThat(bobsVerification.passed()).isTrue();
        }

        @Test
        @DisplayName("Trigger failing verification, if new key was found")
        void testOptionalNewKeyWithFailingSignature() throws PreCheckException, TimeoutException {
            // given
            final var alicesKey = ALICE.account().keyOrThrow();
            final var bobsKey = BOB.account().keyOrThrow();
            doAnswer(invocation -> {
                        final var context = invocation.getArgument(0, PreHandleContext.class);
                        context.optionalKey(bobsKey);
                        return null;
                    })
                    .when(dispatcher)
                    .dispatchPreHandle(any());
            doAnswer(invocation -> {
                        final var expanded = invocation.getArgument(2, Set.class);
                        expanded.add(ExpandedSignaturePairFactory.ed25519Pair(bobsKey));
                        return null;
                    })
                    .when(signatureExpander)
                    .expand(eq(Set.of(bobsKey)), any(), any());
            final var verificationResults = Map.<Key, SignatureVerificationFuture>of(
                    bobsKey, FakeSignatureVerificationFuture.badFuture(bobsKey));
            when(signatureVerifier.verify(
                            any(),
                            argThat(set -> set.size() == 1
                                    && bobsKey.equals(set.iterator().next().key()))))
                    .thenReturn(verificationResults);

            // when
            workflow.handleRound(state, dualState, round);

            // then
            final var argCapture = ArgumentCaptor.forClass(HandleContext.class);
            verify(dispatcher).dispatchHandle(argCapture.capture());
            final var alicesVerification = argCapture.getValue().verificationFor(alicesKey);
            assertThat(alicesVerification).isNotNull();
            assertThat(alicesVerification.key()).isEqualTo(alicesKey);
            assertThat(alicesVerification.evmAlias()).isNull();
            assertThat(alicesVerification.passed()).isTrue();
            final var bobsVerification = argCapture.getValue().verificationFor(bobsKey);
            assertThat(bobsVerification).isNotNull();
            assertThat(bobsVerification.key()).isEqualTo(bobsKey);
            assertThat(bobsVerification.evmAlias()).isNull();
            assertThat(bobsVerification.passed()).isFalse();
        }

        @Test
        void testComplexCase() throws PreCheckException, TimeoutException {
            // given
            final var alicesKey = ALICE.account().keyOrThrow();
            final var bobsKey = BOB.account().keyOrThrow();
            final var carolsKey = CAROL.account().keyOrThrow();
            final var erinsKey = ERIN.account().keyOrThrow();
            final var preHandleVerificationResults = Map.<Key, SignatureVerificationFuture>of(
                    alicesKey, FakeSignatureVerificationFuture.goodFuture(alicesKey),
                    bobsKey, FakeSignatureVerificationFuture.goodFuture(bobsKey),
                    erinsKey, FakeSignatureVerificationFuture.goodFuture(erinsKey));
            final var preHandleResult = new PreHandleResult(
                    ALICE.accountID(),
                    alicesKey,
                    Status.SO_FAR_SO_GOOD,
                    ResponseCodeEnum.OK,
                    new TransactionScenarioBuilder().txInfo(),
                    Set.of(erinsKey),
                    Set.of(),
                    preHandleVerificationResults,
                    null,
                    CONFIG_VERSION);
            when(platformTxn.getMetadata()).thenReturn(preHandleResult);
            doAnswer(invocation -> {
                        final var context = invocation.getArgument(0, PreHandleContext.class);
                        context.requireKey(bobsKey);
                        context.optionalKey(carolsKey);
                        return null;
                    })
                    .when(dispatcher)
                    .dispatchPreHandle(any());
            doAnswer(invocation -> {
                        final var expanded = invocation.getArgument(2, Set.class);
                        expanded.add(ExpandedSignaturePairFactory.ed25519Pair(bobsKey));
                        return null;
                    })
                    .when(signatureExpander)
                    .expand(eq(Set.of(bobsKey)), any(), any());
            doAnswer(invocation -> {
                        final var expanded = invocation.getArgument(2, Set.class);
                        expanded.add(ExpandedSignaturePairFactory.ecdsaPair(carolsKey));
                        return null;
                    })
                    .when(signatureExpander)
                    .expand(eq(Set.of(carolsKey)), any(), any());
            final var verificationResults = Map.<Key, SignatureVerificationFuture>of(
                    carolsKey, FakeSignatureVerificationFuture.goodFuture(carolsKey));
            when(signatureVerifier.verify(
                            any(),
                            argThat(set -> set.size() == 1
                                    && carolsKey.equals(set.iterator().next().key()))))
                    .thenReturn(verificationResults);

            // when
            workflow.handleRound(state, dualState, round);

            // then
            final var argCapture = ArgumentCaptor.forClass(HandleContext.class);
            verify(dispatcher).dispatchHandle(argCapture.capture());
            final var alicesVerification = argCapture.getValue().verificationFor(alicesKey);
            assertThat(alicesVerification).isNotNull();
            assertThat(alicesVerification.key()).isEqualTo(alicesKey);
            assertThat(alicesVerification.evmAlias()).isNull();
            assertThat(alicesVerification.passed()).isTrue();
            final var bobsVerification = argCapture.getValue().verificationFor(bobsKey);
            assertThat(bobsVerification).isNotNull();
            assertThat(bobsVerification.key()).isEqualTo(bobsKey);
            assertThat(bobsVerification.evmAlias()).isNull();
            assertThat(bobsVerification.passed()).isTrue();
            final var carolsVerification = argCapture.getValue().verificationFor(carolsKey);
            assertThat(carolsVerification).isNotNull();
            assertThat(carolsVerification.key()).isEqualTo(carolsKey);
            assertThat(carolsVerification.evmAlias()).isNull();
            assertThat(carolsVerification.passed()).isTrue();
            final var erinsVerification = argCapture.getValue().verificationFor(erinsKey);
            assertThat(erinsVerification).isNotNull();
            assertThat(erinsVerification.key()).isEqualTo(erinsKey);
            assertThat(erinsVerification.evmAlias()).isNull();
            assertThat(erinsVerification.passed()).isFalse();
        }
    }

    @Nested
    @DisplayName("Tests for general validations before handle is called")
    final class ValidationTest {

        @Test
        @DisplayName("Reject transaction, if it is a duplicate from another node")
        void testDuplicateFromOtherNode() {
            // given
            when(recordCache.hasDuplicate(OK_RESULT.txInfo().txBody().transactionID(), selfNodeInfo.nodeId()))
                    .thenReturn(DuplicateCheckResult.OTHER_NODE);

            // when
            workflow.handleRound(state, dualState, round);

            // then
            assertThat(accountsState.get(ALICE.accountID()).tinybarBalance()).isLessThan(DEFAULT_FEES.totalFee());
            assertThat(accountsState.get(nodeSelfAccountId).tinybarBalance()).isEqualTo(DEFAULT_FEES.totalFee());
        }

        @Test
        @DisplayName("Reject transaction, if it is a duplicate from same node")
        void testDuplicateFromSameNode() {
            // given
            when(recordCache.hasDuplicate(OK_RESULT.txInfo().txBody().transactionID(), selfNodeInfo.nodeId()))
                    .thenReturn(DuplicateCheckResult.SAME_NODE);

            // when
            workflow.handleRound(state, dualState, round);

            // then
            assertThat(accountsState.get(ALICE.accountID()).tinybarBalance()).isEqualTo(DEFAULT_FEES.totalFee());
            assertThat(accountsState.get(nodeSelfAccountId).tinybarBalance()).isLessThan(DEFAULT_FEES.totalFee());
        }

        @ParameterizedTest
        @EnumSource(names = {"INVALID_TRANSACTION_DURATION", "TRANSACTION_EXPIRED", "INVALID_TRANSACTION_START"})
        @DisplayName("Reject transaction, if it does not fit in the time box")
        void testExpiredTransactionFails(final ResponseCodeEnum responseCode) throws PreCheckException {
            // given
            doThrow(new PreCheckException(responseCode))
                    .when(checker)
                    .checkTimeBox(OK_RESULT.txInfo().txBody(), CONSENSUS_NOW);

            // when
            workflow.handleRound(state, dualState, round);

            // then
            final var block = getRecordFromStream();
            assertThat(block).has(SingleTransactionRecordConditions.status(responseCode));
            assertThat(accountsState.get(ALICE.accountID()).tinybarBalance()).isLessThan(DEFAULT_FEES.totalFee());
            assertThat(accountsState.get(nodeSelfAccountId).tinybarBalance()).isEqualTo(DEFAULT_FEES.totalFee());
        }

        @ParameterizedTest
        @EnumSource(names = {"INVALID_ACCOUNT_ID", "ACCOUNT_DELETED"})
        @DisplayName("Reject transaction, if the payer account is not valid")
        void testInvalidPayerAccountFails(final ResponseCodeEnum responseCode) throws PreCheckException {
            // given
            doThrow(new PreCheckException(responseCode))
                    .when(solvencyPreCheck)
                    .getPayerAccount(any(), eq(ALICE.accountID()));

            // when
            workflow.handleRound(state, dualState, round);

            // then
            final var block = getRecordFromStream();
            assertThat(block).has(SingleTransactionRecordConditions.status(responseCode));
            assertThat(accountsState.get(ALICE.accountID()).tinybarBalance()).isEqualTo(DEFAULT_FEES.totalFee());
            assertThat(accountsState.get(nodeSelfAccountId).tinybarBalance()).isLessThan(DEFAULT_FEES.totalFee());
        }

        @ParameterizedTest
        @EnumSource(
                names = {
                    "INSUFFICIENT_TX_FEE",
                    "INVALID_TRANSACTION_BODY",
                    "INSUFFICIENT_PAYER_BALANCE",
                    "ACCOUNT_EXPIRED_AND_PENDING_REMOVAL"
                })
        @DisplayName("Reject transaction, if the payer cannot pay the fees")
        void testInsolventPayerAccountFails(final ResponseCodeEnum responseCode) throws PreCheckException {
            // given
            doThrow(new PreCheckException(responseCode))
                    .when(solvencyPreCheck)
                    .checkSolvency(eq(OK_RESULT.txInfo()), any(), eq(DEFAULT_FEES.totalWithoutServiceFee()));

            // when
            workflow.handleRound(state, dualState, round);

            // then
            final var block = getRecordFromStream();
            assertThat(block).has(SingleTransactionRecordConditions.status(responseCode));
            assertThat(accountsState.get(ALICE.accountID()).tinybarBalance()).isEqualTo(DEFAULT_FEES.totalFee());
            assertThat(accountsState.get(nodeSelfAccountId).tinybarBalance()).isLessThan(DEFAULT_FEES.totalFee());
        }

        @Test
        @DisplayName("Reject transaction, if the payer is not authorized")
        void testNonAuthorizedAccountFails() {
            // given
            when(authorizer.isAuthorized(ALICE.accountID(), OK_RESULT.txInfo().functionality()))
                    .thenReturn(false);

            // when
            workflow.handleRound(state, dualState, round);

            // then
            final var block = getRecordFromStream();
            assertThat(block).has(SingleTransactionRecordConditions.status(UNAUTHORIZED));
            assertThat(accountsState.get(ALICE.accountID()).tinybarBalance()).isLessThan(DEFAULT_FEES.totalFee());
            assertThat(accountsState.get(nodeSelfAccountId).tinybarBalance()).isEqualTo(DEFAULT_FEES.totalFee());
        }

        @Test
        @DisplayName("Reject transaction, if the transaction is privileged and the payer is not authorized")
        void testNonAuthorizedAccountFailsForPrivilegedTxn() {
            // given
            when(authorizer.hasPrivilegedAuthorization(
                            ALICE.accountID(),
                            OK_RESULT.txInfo().functionality(),
                            OK_RESULT.txInfo().txBody()))
                    .thenReturn(SystemPrivilege.UNAUTHORIZED);

            // when
            workflow.handleRound(state, dualState, round);

            // then
            final var block = getRecordFromStream();
            assertThat(block).has(SingleTransactionRecordConditions.status(AUTHORIZATION_FAILED));
            assertThat(accountsState.get(ALICE.accountID()).tinybarBalance()).isLessThan(DEFAULT_FEES.totalFee());
            assertThat(accountsState.get(nodeSelfAccountId).tinybarBalance()).isEqualTo(DEFAULT_FEES.totalFee());
        }

        @Test
        @DisplayName("Reject transaction, if the transaction is impermissible")
        void testImpermissibleTransactionFails() {
            // given
            when(authorizer.hasPrivilegedAuthorization(
                            ALICE.accountID(),
                            OK_RESULT.txInfo().functionality(),
                            OK_RESULT.txInfo().txBody()))
                    .thenReturn(SystemPrivilege.IMPERMISSIBLE);

            // when
            workflow.handleRound(state, dualState, round);

            // then
            final var block = getRecordFromStream();
            assertThat(block).has(SingleTransactionRecordConditions.status(ENTITY_NOT_ALLOWED_TO_DELETE));
            assertThat(accountsState.get(ALICE.accountID()).tinybarBalance()).isLessThan(DEFAULT_FEES.totalFee());
            assertThat(accountsState.get(nodeSelfAccountId).tinybarBalance()).isEqualTo(DEFAULT_FEES.totalFee());
        }

        @ParameterizedTest
        @EnumSource(names = {"UNNECESSARY", "AUTHORIZED"})
        @DisplayName("Accept transaction, if the transaction is not privileged or the payer is authorized")
        void testAuthorizedAccountFailsForPrivilegedTxn(final SystemPrivilege privilege) {
            // given
            when(authorizer.hasPrivilegedAuthorization(
                            ALICE.accountID(),
                            OK_RESULT.txInfo().functionality(),
                            OK_RESULT.txInfo().txBody()))
                    .thenReturn(privilege);

            // when
            workflow.handleRound(state, dualState, round);

            // then
            final var block = getRecordFromStream();
            assertThat(block).has(SingleTransactionRecordConditions.status(SUCCESS));
        }
    }

    @Nested
    @DisplayName("Tests for special cases during transaction dispatching")
    final class DispatchTest {
        @Test
        @DisplayName("Charge user, but do not change state otherwise, if transaction causes a HandleException")
        void testHandleException() {
            // when
            doThrow(new HandleException(ResponseCodeEnum.INVALID_SIGNATURE))
                    .when(dispatcher)
                    .dispatchHandle(any());
            workflow.handleRound(state, dualState, round);

            // then
            assertThat(aliasesState.isModified()).isFalse();
            // TODO: Check that record was created
        }

        @Test
        @DisplayName("Update receipt, but charge no one, if transaction causes an unexepected exception")
        void testUnknownFailure() {
            // when
            doThrow(new ArrayIndexOutOfBoundsException()).when(dispatcher).dispatchHandle(any());
            workflow.handleRound(state, dualState, round);

            // then
            assertThat(accountsState.isModified()).isFalse();
            assertThat(aliasesState.isModified()).isFalse();
            // TODO: Check receipt
        }
    }

    @Nested
    @DisplayName("Tests for checking the interaction with the record manager")
    final class RecordManagerInteractionTest {

        // TODO: Add more tests to make sure we produce the right input for the recordManger (once it is implemented)
        // https://github.com/hashgraph/hedera-services/issues/6746

        @Test
        void testSimpleRun() {
            // when
            workflow.handleRound(state, dualState, round);

            // then
            verify(blockRecordManager).startUserTransaction(CONSENSUS_NOW, state);
            verify(blockRecordManager).endUserTransaction(any(), eq(state));
            verify(blockRecordManager).endRound(state);
        }
    }

    @Test
    void testConsensusTimeHookCalled() {
        workflow.handleRound(state, dualState, round);
        verify(stakingPeriodTimeHook).process(any());
    }

    private SingleTransactionRecord getRecordFromStream() {
        final var argument = ArgumentCaptor.forClass(Stream.class);
        verify(blockRecordManager).endUserTransaction(argument.capture(), eq(state));
        final var blockStream = argument.getValue().toList();
        assertThat(blockStream).isNotEmpty();
        return (SingleTransactionRecord) blockStream.get(0);
    }
}<|MERGE_RESOLUTION|>--- conflicted
+++ resolved
@@ -658,12 +658,8 @@
         final var alice = aliasesState.get(new ProtoBytes(Bytes.wrap(ALICE_ALIAS)));
         assertThat(alice).isEqualTo(ALICE.account().accountId());
         // TODO: Check that record was created
-<<<<<<< HEAD
         verify(systemFileUpdateFacility).handleTxBody(any(), any(), any());
-=======
-        verify(systemFileUpdateFacility).handleTxBody(any(), any());
         verify(dualStateUpdateFacility).handleTxBody(any(), any(), any());
->>>>>>> 58b207fe
     }
 
     @Nested
