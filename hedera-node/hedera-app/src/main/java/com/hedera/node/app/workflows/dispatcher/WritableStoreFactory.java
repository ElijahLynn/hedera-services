package com.hedera.node.app.workflows.dispatcher;

import com.hedera.node.app.service.consensus.impl.WritableTopicStore;
<<<<<<< HEAD

public interface WritableStoreFactory {
    WritableTopicStore createTopicStore();
=======
import com.hedera.node.app.service.token.TokenService;
import com.hedera.node.app.service.token.impl.WritableTokenStore;
import com.hedera.node.app.state.HederaState;
import com.hedera.node.app.state.WorkingStateAccessor;
import edu.umd.cs.findbugs.annotations.NonNull;
import javax.inject.Inject;

/**
 * Factory for all writable stores. It creates new writable stores based on the {@link HederaState}.
 */
public class WritableStoreFactory {
    private final WorkingStateAccessor stateAccessor;

    /**
     * Constructor of {@link WritableStoreFactory}
     *
     * @param stateAccessor the {@link WorkingStateAccessor} that all stores are based upon
     * @throws NullPointerException if one of the parameters is {@code null}
     */
    @Inject
    public WritableStoreFactory(@NonNull final WorkingStateAccessor stateAccessor) {
        this.stateAccessor = requireNonNull(stateAccessor);
    }

    /**
     * Get a {@link WritableTopicStore} from the {@link HederaState}
     *
     * @return a new {@link WritableTopicStore}
     */
    @NonNull
    public WritableTopicStore createTopicStore() {
        final var topicStates = stateAccessor.getHederaState().createWritableStates(ConsensusService.NAME);
        return new WritableTopicStore(topicStates);
    }

    /**
     * Get a {@link WritableTokenStore} from the {@link HederaState}
     *
     * @return a new {@link WritableTokenStore}
     */
    @NonNull
    public WritableTokenStore createTokenStore() {
        final var tokenStates = stateAccessor.getHederaState().createWritableStates(TokenService.NAME);
        return new WritableTokenStore(tokenStates);
    }
>>>>>>> 6a57a03d
}<|MERGE_RESOLUTION|>--- conflicted
+++ resolved
@@ -1,55 +1,39 @@
+/*
+ * Copyright (C) 2023 Hedera Hashgraph, LLC
+ *
+ * Licensed under the Apache License, Version 2.0 (the "License");
+ * you may not use this file except in compliance with the License.
+ * You may obtain a copy of the License at
+ *
+ *      http://www.apache.org/licenses/LICENSE-2.0
+ *
+ * Unless required by applicable law or agreed to in writing, software
+ * distributed under the License is distributed on an "AS IS" BASIS,
+ * WITHOUT WARRANTIES OR CONDITIONS OF ANY KIND, either express or implied.
+ * See the License for the specific language governing permissions and
+ * limitations under the License.
+ */
+
 package com.hedera.node.app.workflows.dispatcher;
 
 import com.hedera.node.app.service.consensus.impl.WritableTopicStore;
-<<<<<<< HEAD
-
-public interface WritableStoreFactory {
-    WritableTopicStore createTopicStore();
-=======
-import com.hedera.node.app.service.token.TokenService;
 import com.hedera.node.app.service.token.impl.WritableTokenStore;
-import com.hedera.node.app.state.HederaState;
-import com.hedera.node.app.state.WorkingStateAccessor;
-import edu.umd.cs.findbugs.annotations.NonNull;
-import javax.inject.Inject;
 
 /**
- * Factory for all writable stores. It creates new writable stores based on the {@link HederaState}.
+ * Factory for all writable stores.
  */
-public class WritableStoreFactory {
-    private final WorkingStateAccessor stateAccessor;
-
+public interface WritableStoreFactory {
     /**
-     * Constructor of {@link WritableStoreFactory}
-     *
-     * @param stateAccessor the {@link WorkingStateAccessor} that all stores are based upon
-     * @throws NullPointerException if one of the parameters is {@code null}
-     */
-    @Inject
-    public WritableStoreFactory(@NonNull final WorkingStateAccessor stateAccessor) {
-        this.stateAccessor = requireNonNull(stateAccessor);
-    }
-
-    /**
-     * Get a {@link WritableTopicStore} from the {@link HederaState}
+     * Get a {@link WritableTopicStore}.
      *
      * @return a new {@link WritableTopicStore}
      */
-    @NonNull
-    public WritableTopicStore createTopicStore() {
-        final var topicStates = stateAccessor.getHederaState().createWritableStates(ConsensusService.NAME);
-        return new WritableTopicStore(topicStates);
-    }
+    WritableTopicStore createTopicStore();
 
     /**
-     * Get a {@link WritableTokenStore} from the {@link HederaState}
+     * Get a {@link WritableTokenStore}.
      *
      * @return a new {@link WritableTokenStore}
      */
-    @NonNull
-    public WritableTokenStore createTokenStore() {
-        final var tokenStates = stateAccessor.getHederaState().createWritableStates(TokenService.NAME);
-        return new WritableTokenStore(tokenStates);
-    }
->>>>>>> 6a57a03d
+    WritableTokenStore createTokenStore();
 }