/*
 * Copyright (C) 2022-2023 Hedera Hashgraph, LLC
 *
 * Licensed under the Apache License, Version 2.0 (the "License");
 * you may not use this file except in compliance with the License.
 * You may obtain a copy of the License at
 *
 *      http://www.apache.org/licenses/LICENSE-2.0
 *
 * Unless required by applicable law or agreed to in writing, software
 * distributed under the License is distributed on an "AS IS" BASIS,
 * WITHOUT WARRANTIES OR CONDITIONS OF ANY KIND, either express or implied.
 * See the License for the specific language governing permissions and
 * limitations under the License.
 */

package com.hedera.node.app.workflows.dispatcher;

import static java.util.Objects.requireNonNull;

import com.hedera.hapi.node.base.HederaFunctionality;
import com.hedera.hapi.node.consensus.ConsensusCreateTopicTransactionBody;
import com.hedera.hapi.node.consensus.ConsensusDeleteTopicTransactionBody;
import com.hedera.hapi.node.consensus.ConsensusUpdateTopicTransactionBody;
import com.hedera.hapi.node.transaction.TransactionBody;
import com.hedera.node.app.service.consensus.impl.WritableTopicStore;
import com.hedera.node.app.service.consensus.impl.config.ConsensusServiceConfig;
import com.hedera.node.app.service.consensus.impl.records.ConsensusCreateTopicRecordBuilder;
import com.hedera.node.app.service.consensus.impl.records.ConsensusSubmitMessageRecordBuilder;
import com.hedera.node.app.service.mono.context.properties.GlobalDynamicProperties;
import com.hedera.node.app.service.token.CryptoSignatureWaivers;
import com.hedera.node.app.service.token.impl.CryptoSignatureWaiversImpl;
import com.hedera.node.app.service.token.impl.WritableTokenRelationStore;
import com.hedera.node.app.service.token.impl.WritableTokenStore;
import com.hedera.node.app.spi.meta.HandleContext;
import com.hedera.node.app.spi.numbers.HederaAccountNumbers;
import com.hedera.node.app.spi.workflows.HandleException;
import com.hedera.node.app.spi.workflows.PreCheckException;
import com.hedera.node.app.spi.workflows.PreHandleContext;
import com.hedera.node.app.spi.workflows.PreHandleDispatcher;
import edu.umd.cs.findbugs.annotations.NonNull;
import javax.inject.Inject;
import javax.inject.Singleton;

/**
 * A {@code TransactionDispatcher} provides functionality to forward pre-check, pre-handle, and
 * handle-transaction requests to the appropriate handler
 *
 * <p>For handle, mostly just supports the limited form of the Consensus Service handlers
 * described in https://github.com/hashgraph/hedera-services/issues/4945, while still trying to
 * make a bit of progress toward the general implementation.
 */
@Singleton
public class TransactionDispatcher {
    public static final String TYPE_NOT_SUPPORTED = "This transaction type is not supported";
    private final HandleContext handleContext;
    private final TransactionHandlers handlers;
    private final CryptoSignatureWaivers cryptoSignatureWaivers;
    private final GlobalDynamicProperties dynamicProperties;

    /**
     * Creates a {@code TransactionDispatcher}.
     *
     * @param handleContext     the context of the handle workflow
     * @param handlers          the handlers for all transaction types
     * @param accountNumbers    the account numbers of the system
     * @param dynamicProperties the dynamic properties of the system
     */
    @Inject
    public TransactionDispatcher(
            @NonNull final HandleContext handleContext,
            @NonNull final TransactionHandlers handlers,
            @NonNull final HederaAccountNumbers accountNumbers,
            @NonNull final GlobalDynamicProperties dynamicProperties) {
        this.handlers = requireNonNull(handlers);
        this.handleContext = requireNonNull(handleContext);
        this.dynamicProperties = requireNonNull(dynamicProperties);
        this.cryptoSignatureWaivers = new CryptoSignatureWaiversImpl(requireNonNull(accountNumbers));
    }

    /**
     * Dispatches a transaction of the given type to the appropriate handler.
     *
     * <p>This will not be final signature of the dispatch method, since as per
     * <a href="https://github.com/hashgraph/hedera-services/issues/4945">issue #4945</a>, we are currently
     * just adapting the last step of mono-service "workflow"; and only for
     * Consensus Service transactions.
     *
     * @param function the type of the consensus service transaction
     * @param txn the consensus transaction to be handled
     * @throws HandleException if the handler fails
     * @throws IllegalArgumentException if there is no handler for the given function type
     */
    public void dispatchHandle(
            @NonNull final HederaFunctionality function,
            @NonNull final TransactionBody txn,
            @NonNull final WritableStoreFactory writableStoreFactory) {
        switch (function) {
            case CONSENSUS_CREATE_TOPIC -> dispatchConsensusCreateTopic(
                    txn.consensusCreateTopicOrThrow(), writableStoreFactory.createTopicStore());
            case CONSENSUS_UPDATE_TOPIC -> dispatchConsensusUpdateTopic(
                    txn.consensusUpdateTopicOrThrow(), writableStoreFactory.createTopicStore());
            case CONSENSUS_DELETE_TOPIC -> dispatchConsensusDeleteTopic(
                    txn.consensusDeleteTopicOrThrow(), writableStoreFactory.createTopicStore());
            case CONSENSUS_SUBMIT_MESSAGE -> dispatchConsensusSubmitMessage(
                    txn, writableStoreFactory.createTopicStore());
            case TOKEN_GRANT_KYC_TO_ACCOUNT -> dispatchTokenGrantKycToAccount(
                    txn, writableStoreFactory.createTokenRelStore());
            case TOKEN_PAUSE -> dispatchTokenPause(txn, writableStoreFactory.createTokenStore());
            case TOKEN_UNPAUSE -> dispatchTokenUnpause(txn, writableStoreFactory.createTokenStore());
            default -> throw new IllegalArgumentException(TYPE_NOT_SUPPORTED);
        }
    }

    /**
     * Dispatch a pre-handle request. It is forwarded to the correct handler, which takes care of
     * the specific functionality
     *
     * @param storeFactory the {@link ReadableStoreFactory} to get required stores
     * @param context the context of the pre-handle workflow
     * @throws NullPointerException if one of the arguments is {@code null}
     */
    //    @SuppressWarnings("java:S1479") // ignore too many branches warning
    public void dispatchPreHandle(
            @NonNull final ReadableStoreFactory storeFactory, @NonNull final PreHandleContext context)
            throws PreCheckException {
        requireNonNull(storeFactory);
        requireNonNull(context);

        final var txBody = context.body();
        switch (txBody.data().kind()) {
            case CONSENSUS_CREATE_TOPIC -> handlers.consensusCreateTopicHandler()
                    .preHandle(context);
            case CONSENSUS_UPDATE_TOPIC -> handlers.consensusUpdateTopicHandler()
                    .preHandle(context, storeFactory.createTopicStore());
            case CONSENSUS_DELETE_TOPIC -> handlers.consensusDeleteTopicHandler()
                    .preHandle(context, storeFactory.createTopicStore());
            case CONSENSUS_SUBMIT_MESSAGE -> handlers.consensusSubmitMessageHandler()
                    .preHandle(context, storeFactory.createTopicStore());

            case CONTRACT_CREATE_INSTANCE -> handlers.contractCreateHandler().preHandle(context);
            case CONTRACT_UPDATE_INSTANCE -> handlers.contractUpdateHandler().preHandle(context);
            case CONTRACT_CALL -> handlers.contractCallHandler().preHandle(context);
            case CONTRACT_DELETE_INSTANCE -> handlers.contractDeleteHandler().preHandle(context);
            case ETHEREUM_TRANSACTION -> handlers.etherumTransactionHandler().preHandle(context);

            case CRYPTO_CREATE_ACCOUNT -> handlers.cryptoCreateHandler().preHandle(context);
            case CRYPTO_UPDATE_ACCOUNT -> handlers.cryptoUpdateHandler().preHandle(context, cryptoSignatureWaivers);
            case CRYPTO_TRANSFER -> handlers.cryptoTransferHandler()
                    .preHandle(context, storeFactory.createAccountStore(), storeFactory.createTokenStore());
            case CRYPTO_DELETE -> handlers.cryptoDeleteHandler().preHandle(context);
            case CRYPTO_APPROVE_ALLOWANCE -> handlers.cryptoApproveAllowanceHandler()
                    .preHandle(context);
            case CRYPTO_DELETE_ALLOWANCE -> handlers.cryptoDeleteAllowanceHandler()
                    .preHandle(context);
            case CRYPTO_ADD_LIVE_HASH -> handlers.cryptoAddLiveHashHandler().preHandle(context);
            case CRYPTO_DELETE_LIVE_HASH -> handlers.cryptoDeleteLiveHashHandler()
                    .preHandle(context);

            case FILE_CREATE -> handlers.fileCreateHandler().preHandle(context);
            case FILE_UPDATE -> handlers.fileUpdateHandler().preHandle(context);
            case FILE_DELETE -> handlers.fileDeleteHandler().preHandle(context);
            case FILE_APPEND -> handlers.fileAppendHandler().preHandle(context);

            case FREEZE -> handlers.freezeHandler().preHandle(context, storeFactory.createSpecialFileStore());

            case UNCHECKED_SUBMIT -> handlers.networkUncheckedSubmitHandler().preHandle(context);

            case SCHEDULE_CREATE -> handlers.scheduleCreateHandler()
                    .preHandle(context, setupPreHandleDispatcher(storeFactory));
            case SCHEDULE_SIGN -> handlers.scheduleSignHandler()
                    .preHandle(context, storeFactory.createScheduleStore(), setupPreHandleDispatcher(storeFactory));
            case SCHEDULE_DELETE -> handlers.scheduleDeleteHandler()
                    .preHandle(context, storeFactory.createScheduleStore());
            case TOKEN_CREATION -> handlers.tokenCreateHandler().preHandle(context);
            case TOKEN_UPDATE -> handlers.tokenUpdateHandler().preHandle(context, storeFactory.createTokenStore());
            case TOKEN_MINT -> handlers.tokenMintHandler().preHandle(context, storeFactory.createTokenStore());
            case TOKEN_BURN -> handlers.tokenBurnHandler().preHandle(context, storeFactory.createTokenStore());
            case TOKEN_DELETION -> handlers.tokenDeleteHandler().preHandle(context, storeFactory.createTokenStore());
            case TOKEN_WIPE -> handlers.tokenAccountWipeHandler().preHandle(context, storeFactory.createTokenStore());
            case TOKEN_FREEZE -> handlers.tokenFreezeAccountHandler()
                    .preHandle(context, storeFactory.createTokenStore());
            case TOKEN_UNFREEZE -> handlers.tokenUnfreezeAccountHandler()
                    .preHandle(context, storeFactory.createTokenStore());
            case TOKEN_GRANT_KYC -> handlers.tokenGrantKycToAccountHandler()
                    .preHandle(context, storeFactory.createTokenStore());
            case TOKEN_REVOKE_KYC -> handlers.tokenRevokeKycFromAccountHandler()
                    .preHandle(context, storeFactory.createTokenStore());
            case TOKEN_ASSOCIATE -> handlers.tokenAssociateToAccountHandler().preHandle(context);
            case TOKEN_DISSOCIATE -> handlers.tokenDissociateFromAccountHandler()
                    .preHandle(context);
            case TOKEN_FEE_SCHEDULE_UPDATE -> handlers.tokenFeeScheduleUpdateHandler()
                    .preHandle(context, storeFactory.createTokenStore());
            case TOKEN_PAUSE -> handlers.tokenPauseHandler().preHandle(context, storeFactory.createTokenStore());
            case TOKEN_UNPAUSE -> handlers.tokenUnpauseHandler().preHandle(context, storeFactory.createTokenStore());

            case UTIL_PRNG -> handlers.utilPrngHandler().preHandle(context);

            case SYSTEM_DELETE -> {
                switch (txBody.systemDeleteOrThrow().id().kind()) {
                    case CONTRACT_ID -> handlers.contractSystemDeleteHandler().preHandle(context);
                    case FILE_ID -> handlers.fileSystemDeleteHandler().preHandle(context);
                    case UNSET -> throw new IllegalArgumentException("SystemDelete without IdCase");
                }
            }
            case SYSTEM_UNDELETE -> {
                switch (txBody.systemUndeleteOrThrow().id().kind()) {
                    case CONTRACT_ID -> handlers.contractSystemUndeleteHandler().preHandle(context);
                    case FILE_ID -> handlers.fileSystemUndeleteHandler().preHandle(context);
                    case UNSET -> throw new IllegalArgumentException("SystemUndelete without IdCase");
                }
            }

            default -> throw new UnsupportedOperationException(TYPE_NOT_SUPPORTED);
        }
    }

    private PreHandleDispatcher setupPreHandleDispatcher(@NonNull final ReadableStoreFactory storeFactory) {
        return context -> dispatchPreHandle(storeFactory, context);
    }

    // TODO: In all the below methods, commit will be called in workflow or some other place
    //  when handle workflow is implemented
    private void dispatchConsensusDeleteTopic(
            @NonNull final ConsensusDeleteTopicTransactionBody topicDeletion,
            @NonNull final WritableTopicStore topicStore) {
        final var handler = handlers.consensusDeleteTopicHandler();
        handler.handle(topicDeletion, topicStore);
<<<<<<< HEAD
        finishConsensusDeleteTopic(topicStore);
    }

    /**
     * A temporary hook to isolate logic that we expect to move to a workflow, but
     * is currently needed when running with facility implementations that are adapters
     * for either {@code mono-service} logic or integration tests.
     *
     * @param topicStore the topic store used for the update
     */
    protected void finishConsensusDeleteTopic(@NonNull final WritableTopicStore topicStore) {
        // No-op by default
=======
        topicStore.commit();
>>>>>>> 188c1914
    }

    private void dispatchConsensusUpdateTopic(
            @NonNull final ConsensusUpdateTopicTransactionBody topicUpdate,
            @NonNull final WritableTopicStore topicStore) {
        final var handler = handlers.consensusUpdateTopicHandler();
        handler.handle(handleContext, topicUpdate, topicStore);
<<<<<<< HEAD
        finishConsensusUpdateTopic(topicStore);
    }

    /**
     * A temporary hook to isolate logic that we expect to move to a workflow, but
     * is currently needed when running with facility implementations that are adapters
     * for either {@code mono-service} logic or integration tests.
     *
     * @param topicStore the topic store used for the update
     */
    protected void finishConsensusUpdateTopic(@NonNull final WritableTopicStore topicStore) {
        // No-op by default
=======
        topicStore.commit();
>>>>>>> 188c1914
    }

    private void dispatchConsensusCreateTopic(
            @NonNull final ConsensusCreateTopicTransactionBody topicCreation,
            @NonNull final WritableTopicStore topicStore) {
        final var handler = handlers.consensusCreateTopicHandler();
        final var recordBuilder = handler.newRecordBuilder();
        handler.handle(
                handleContext,
                topicCreation,
                new ConsensusServiceConfig(
                        dynamicProperties.maxNumTopics(), dynamicProperties.messageMaxBytesAllowed()),
                recordBuilder,
                topicStore);
<<<<<<< HEAD
        finishConsensusCreateTopic(recordBuilder, topicStore);
    }

    /**
     * A temporary hook to isolate logic that we expect to move to a workflow, but
     * is currently needed when running with facility implementations that are adapters
     * for either {@code mono-service} logic or integration tests.
     *
     * @param recordBuilder the completed record builder for the creation
     * @param topicStore the topic store used for the creation
     */
    protected void finishConsensusCreateTopic(
            @NonNull final ConsensusCreateTopicRecordBuilder recordBuilder,
            @NonNull final WritableTopicStore topicStore) {
        // No-op by default
=======
        txnCtx.setCreated(PbjConverter.fromPbj(
                TopicID.newBuilder().topicNum(recordBuilder.getCreatedTopic()).build()));
        usageLimits.refreshTopics();
        topicStore.commit();
>>>>>>> 188c1914
    }

    private void dispatchConsensusSubmitMessage(
            @NonNull final TransactionBody messageSubmission, @NonNull final WritableTopicStore topicStore) {
        final var handler = handlers.consensusSubmitMessageHandler();
        final var recordBuilder = handler.newRecordBuilder();
        handler.handle(
                handleContext,
                messageSubmission,
                new ConsensusServiceConfig(
                        dynamicProperties.maxNumTopics(), dynamicProperties.messageMaxBytesAllowed()),
                recordBuilder,
                topicStore);
        finishConsensusSubmitMessage(recordBuilder, topicStore);
    }

    /**
     * A temporary hook to isolate logic that we expect to move to a workflow, but
     * is currently needed when running with facility implementations that are adapters
     * for either {@code mono-service} logic or integration tests.
     *
     * @param recordBuilder the completed record builder for the message submission
     * @param topicStore the topic store used for the message submission
     */
    protected void finishConsensusSubmitMessage(
            @NonNull final ConsensusSubmitMessageRecordBuilder recordBuilder,
            @NonNull final WritableTopicStore topicStore) {
        // No-op by default
    }

    /**
     * Dispatches the token grant KYC transaction to the appropriate handler.
     *
     * @param tokenGrantKyc the token grant KYC transaction
     * @param tokenRelStore the token relation store
     */
    private void dispatchTokenGrantKycToAccount(
            TransactionBody tokenGrantKyc, WritableTokenRelationStore tokenRelStore) {
        final var handler = handlers.tokenGrantKycToAccountHandler();
        handler.handle(tokenGrantKyc, tokenRelStore);
        tokenRelStore.commit();
    }

    /**
     * Dispatches the token unpause transaction to the appropriate handler.
     * @param tokenUnpause the token unpause transaction
     * @param tokenStore the token store
     */
    private void dispatchTokenUnpause(
            @NonNull final TransactionBody tokenUnpause, @NonNull final WritableTokenStore tokenStore) {
        final var handler = handlers.tokenUnpauseHandler();
        handler.handle(tokenUnpause, tokenStore);
        tokenStore.commit();
    }

    /**
     * Dispatches the token pause transaction to the appropriate handler.
     * @param tokenPause the token pause transaction
     * @param tokenStore the token store
     */
    private void dispatchTokenPause(
            @NonNull final TransactionBody tokenPause, @NonNull final WritableTokenStore tokenStore) {
        final var handler = handlers.tokenPauseHandler();
        handler.handle(tokenPause, tokenStore);
        tokenStore.commit();
    }
}<|MERGE_RESOLUTION|>--- conflicted
+++ resolved
@@ -226,7 +226,6 @@
             @NonNull final WritableTopicStore topicStore) {
         final var handler = handlers.consensusDeleteTopicHandler();
         handler.handle(topicDeletion, topicStore);
-<<<<<<< HEAD
         finishConsensusDeleteTopic(topicStore);
     }
 
@@ -239,9 +238,6 @@
      */
     protected void finishConsensusDeleteTopic(@NonNull final WritableTopicStore topicStore) {
         // No-op by default
-=======
-        topicStore.commit();
->>>>>>> 188c1914
     }
 
     private void dispatchConsensusUpdateTopic(
@@ -249,7 +245,6 @@
             @NonNull final WritableTopicStore topicStore) {
         final var handler = handlers.consensusUpdateTopicHandler();
         handler.handle(handleContext, topicUpdate, topicStore);
-<<<<<<< HEAD
         finishConsensusUpdateTopic(topicStore);
     }
 
@@ -262,9 +257,6 @@
      */
     protected void finishConsensusUpdateTopic(@NonNull final WritableTopicStore topicStore) {
         // No-op by default
-=======
-        topicStore.commit();
->>>>>>> 188c1914
     }
 
     private void dispatchConsensusCreateTopic(
@@ -279,7 +271,6 @@
                         dynamicProperties.maxNumTopics(), dynamicProperties.messageMaxBytesAllowed()),
                 recordBuilder,
                 topicStore);
-<<<<<<< HEAD
         finishConsensusCreateTopic(recordBuilder, topicStore);
     }
 
@@ -295,12 +286,6 @@
             @NonNull final ConsensusCreateTopicRecordBuilder recordBuilder,
             @NonNull final WritableTopicStore topicStore) {
         // No-op by default
-=======
-        txnCtx.setCreated(PbjConverter.fromPbj(
-                TopicID.newBuilder().topicNum(recordBuilder.getCreatedTopic()).build()));
-        usageLimits.refreshTopics();
-        topicStore.commit();
->>>>>>> 188c1914
     }
 
     private void dispatchConsensusSubmitMessage(
