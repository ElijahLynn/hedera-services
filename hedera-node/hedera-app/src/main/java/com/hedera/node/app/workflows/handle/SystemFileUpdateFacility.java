--- conflicted
+++ resolved
@@ -19,7 +19,6 @@
 import static java.util.Objects.requireNonNull;
 
 import com.hedera.hapi.node.base.FileID;
-<<<<<<< HEAD
 import com.hedera.hapi.node.base.ResponseCodeEnum;
 import com.hedera.hapi.node.state.file.File;
 import com.hedera.hapi.node.transaction.TransactionBody;
@@ -29,22 +28,13 @@
 import com.hedera.node.app.service.file.FileService;
 import com.hedera.node.app.state.HederaState;
 import com.hedera.node.app.throttle.ThrottleManager;
+import com.hedera.node.app.util.FileUtilities;
 import com.hedera.node.app.workflows.handle.record.SingleTransactionRecordBuilderImpl;
 import com.hedera.node.config.data.FilesConfig;
 import com.hedera.node.config.data.LedgerConfig;
 import com.hedera.pbj.runtime.io.buffer.Bytes;
 import com.hederahashgraph.api.proto.java.HederaFunctionality;
 import com.hederahashgraph.api.proto.java.ThrottleDefinitions;
-=======
-import com.hedera.hapi.node.transaction.TransactionBody;
-import com.hedera.node.app.config.ConfigProviderImpl;
-import com.hedera.node.app.fees.ExchangeRateManager;
-import com.hedera.node.app.state.HederaState;
-import com.hedera.node.app.throttle.ThrottleManager;
-import com.hedera.node.app.util.FileUtilities;
-import com.hedera.node.config.data.FilesConfig;
-import com.hedera.node.config.data.LedgerConfig;
->>>>>>> c844af1e
 import edu.umd.cs.findbugs.annotations.NonNull;
 import java.util.Collections;
 import java.util.EnumSet;
@@ -136,12 +126,8 @@
             } else if (fileNum == config.hapiPermissions()) {
                 logger.error("Update of HAPI permissions not implemented");
             } else if (fileNum == config.throttleDefinitions()) {
-<<<<<<< HEAD
-                throttleManager.update(getFileContent(state, fileID));
+                throttleManager.update(FileUtilities.getFileContent(state, fileID));
                 throttleValidations(recordBuilder);
-=======
-                throttleManager.update(FileUtilities.getFileContent(state, fileID));
->>>>>>> c844af1e
             } else if (fileNum == config.upgradeFileNumber()) {
                 logger.error("Update of file number not implemented");
             }
@@ -152,7 +138,6 @@
                     e);
         }
     }
-<<<<<<< HEAD
 
     private void throttleValidations(SingleTransactionRecordBuilderImpl recordBuilder) {
         final var defs = toPojo.apply(throttleManager.throttleDefinitionsProto());
@@ -211,6 +196,4 @@
         final var file = filesMap.get(fileID);
         return file != null ? file.contents() : Bytes.EMPTY;
     }
-=======
->>>>>>> c844af1e
 }