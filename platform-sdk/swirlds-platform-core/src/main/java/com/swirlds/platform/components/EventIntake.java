/*
 * Copyright (C) 2021-2023 Hedera Hashgraph, LLC
 *
 * Licensed under the Apache License, Version 2.0 (the "License");
 * you may not use this file except in compliance with the License.
 * You may obtain a copy of the License at
 *
 *      http://www.apache.org/licenses/LICENSE-2.0
 *
 * Unless required by applicable law or agreed to in writing, software
 * distributed under the License is distributed on an "AS IS" BASIS,
 * WITHOUT WARRANTIES OR CONDITIONS OF ANY KIND, either express or implied.
 * See the License for the specific language governing permissions and
 * limitations under the License.
 */

package com.swirlds.platform.components;

import static com.swirlds.logging.LogMarker.INTAKE_EVENT;
import static com.swirlds.logging.LogMarker.STALE_EVENTS;
import static com.swirlds.logging.LogMarker.SYNC;

import com.swirlds.common.system.NodeId;
import com.swirlds.common.system.address.AddressBook;
import com.swirlds.platform.Consensus;
import com.swirlds.platform.event.GossipEvent;
import com.swirlds.platform.event.linking.EventLinker;
import com.swirlds.platform.event.validation.StaticValidators;
import com.swirlds.platform.eventhandling.ConsensusRoundHandler;
import com.swirlds.platform.gossip.shadowgraph.ShadowGraph;
import com.swirlds.platform.intake.IntakeCycleStats;
import com.swirlds.platform.internal.ConsensusRound;
import com.swirlds.platform.internal.EventImpl;
import com.swirlds.platform.observers.EventObserverDispatcher;
import edu.umd.cs.findbugs.annotations.NonNull;
import java.util.Collection;
import java.util.List;
import java.util.Objects;
import java.util.function.Supplier;
import org.apache.logging.log4j.LogManager;
import org.apache.logging.log4j.Logger;

/**
 * This class is responsible for adding events to {@link Consensus} and notifying event observers, including
 * {@link ConsensusRoundHandler} and {@link com.swirlds.platform.eventhandling.PreConsensusEventHandler}.
 */
public class EventIntake {
    private static final Logger logger = LogManager.getLogger(EventIntake.class);
    /** The ID of this node */
    private final NodeId selfId;

    private final EventLinker eventLinker;
    /** A functor that provides access to a {@code Consensus} instance. */
    private final Supplier<Consensus> consensusSupplier;
    /** A reference to the initial address book for this node. */
    private final AddressBook addressBook;
    /** An {@link EventObserverDispatcher} instance */
    private final EventObserverDispatcher dispatcher;
    /** Collects statistics */
    private final IntakeCycleStats stats;
    /** Stores events, expires them, provides event lookup methods */
    private final ShadowGraph shadowGraph;

    /**
     * Constructor
     *
     * @param selfId                        the ID of this node
     * @param consensusSupplier             a functor which provides access to the {@code Consensus} interface
     * @param addressBook                   the current address book
     * @param dispatcher                    an event observer dispatcher
     */
    public EventIntake(
            @NonNull final NodeId selfId,
            @NonNull final EventLinker eventLinker,
            @NonNull final Supplier<Consensus> consensusSupplier,
            @NonNull final AddressBook addressBook,
            @NonNull final EventObserverDispatcher dispatcher,
            @NonNull final IntakeCycleStats stats,
            @NonNull final ShadowGraph shadowGraph) {
<<<<<<< HEAD
        this.selfId = throwArgNull(selfId, "selfId");
        this.eventLinker = throwArgNull(eventLinker, "eventLinker");
        this.consensusSupplier = throwArgNull(consensusSupplier, "consensusSupplier");
        this.addressBook = throwArgNull(addressBook, "addressBook");
        this.dispatcher = throwArgNull(dispatcher, "dispatcher");
        this.stats = throwArgNull(stats, "stats");
        this.shadowGraph = throwArgNull(shadowGraph, "shadowGraph");
=======
        this.selfId = Objects.requireNonNull(selfId, "selfId must not be null");
        this.eventLinker = Objects.requireNonNull(eventLinker, "eventLinker must not be null");
        this.consensusSupplier = Objects.requireNonNull(consensusSupplier, "consensusSupplier must not be null");
        this.consensusWrapper = new ConsensusWrapper(consensusSupplier);
        this.addressBook = Objects.requireNonNull(addressBook, "addressBook must not be null");
        this.dispatcher = Objects.requireNonNull(dispatcher, "dispatcher must not be null");
        this.stats = Objects.requireNonNull(stats, "stats must not be null");
        this.shadowGraph = Objects.requireNonNull(shadowGraph, "shadowGraph must not be null");
>>>>>>> c3c36dfa
    }

    /**
     * Adds an event received from gossip that has been validated without its parents. It must be linked to its parents
     * before being added to consensus. The linking is done by the {@link EventLinker} provided.
     *
     * @param event the event
     */
    public void addUnlinkedEvent(final GossipEvent event) {
        stats.receivedUnlinkedEvent();
        dispatcher.receivedEvent(event);
        stats.dispatchedReceived();
        eventLinker.linkEvent(event);
        stats.doneLinking();
        while (eventLinker.hasLinkedEvents()) {
            addEvent(eventLinker.pollLinkedEvent());
        }
    }

    /**
     * Add an event to the hashgraph
     *
     * @param event an event to be added
     */
    public void addEvent(final EventImpl event) {
        // an expired event will cause ShadowGraph to throw an exception, so we just to discard it
        if (consensus().isExpired(event)) {
            return;
        }
        stats.startedIntake();
        if (!StaticValidators.isValidTimeCreated(event)) {
            event.clear();
            return;
        }

        stats.doneValidation();
        logger.debug(SYNC.getMarker(), "{} sees {}", selfId, event);
        dispatcher.preConsensusEvent(event);
        logger.debug(INTAKE_EVENT.getMarker(), "Adding {} ", event::toShortString);
        stats.dispatchedPreConsensus();
        final long minGenNonAncientBeforeAdding = consensus().getMinGenerationNonAncient();
        // record the event in the hashgraph, which results in the events in consEvent reaching consensus
        final List<ConsensusRound> consRounds = consensus().addEvent(event, addressBook);
        stats.addedToConsensus();
        dispatcher.eventAdded(event);
        stats.dispatchedAdded();
        if (consRounds != null) {
            consRounds.forEach(this::handleConsensus);
            stats.dispatchedRound();
        }
        if (consensus().getMinGenerationNonAncient() > minGenNonAncientBeforeAdding) {
            // consensus rounds can be null and the minNonAncient might change, this is probably because of a round
            // with no consensus events, so we check the diff in generations to look for stale events
            handleStale(minGenNonAncientBeforeAdding);
            stats.dispatchedStale();
        }
        stats.doneIntakeAddEvent();
    }

    /**
     * Notify observer of stale events, of all event in the consensus stale event queue.
     */
    private void handleStale(final long previousNonAncient) {
        // find all events that just became ancient and did not reach consensus, these events will be considered stale
        final Collection<EventImpl> staleEvents = shadowGraph.findByGeneration(
                previousNonAncient, consensus().getMinGenerationNonAncient(), EventIntake::isNotConsensus);
        for (final EventImpl e : staleEvents) {
            e.setStale(true);
            dispatcher.staleEvent(e);
            logger.warn(STALE_EVENTS.getMarker(), "Stale event {}", e::toShortString);
        }
    }

    private static boolean isNotConsensus(final EventImpl event) {
        return !event.isConsensus();
    }

    /**
     * Notify observers that an event has reach consensus. Called on a list of events returned from
     * {@code Consensus.addEvent}.
     *
     * @param consensusRound the (new) consensus round to be observed
     */
    private void handleConsensus(final ConsensusRound consensusRound) {
        if (consensusRound != null) {
            eventLinker.updateGenerations(consensusRound.getGenerations());
            dispatcher.consensusRound(consensusRound);
        }
    }

    /**
     * Get a reference to the consensus instance to use
     *
     * @return a reference to the consensus instance
     */
    private Consensus consensus() {
        return consensusSupplier.get();
    }
}<|MERGE_RESOLUTION|>--- conflicted
+++ resolved
@@ -77,24 +77,13 @@
             @NonNull final EventObserverDispatcher dispatcher,
             @NonNull final IntakeCycleStats stats,
             @NonNull final ShadowGraph shadowGraph) {
-<<<<<<< HEAD
-        this.selfId = throwArgNull(selfId, "selfId");
-        this.eventLinker = throwArgNull(eventLinker, "eventLinker");
-        this.consensusSupplier = throwArgNull(consensusSupplier, "consensusSupplier");
-        this.addressBook = throwArgNull(addressBook, "addressBook");
-        this.dispatcher = throwArgNull(dispatcher, "dispatcher");
-        this.stats = throwArgNull(stats, "stats");
-        this.shadowGraph = throwArgNull(shadowGraph, "shadowGraph");
-=======
         this.selfId = Objects.requireNonNull(selfId, "selfId must not be null");
         this.eventLinker = Objects.requireNonNull(eventLinker, "eventLinker must not be null");
         this.consensusSupplier = Objects.requireNonNull(consensusSupplier, "consensusSupplier must not be null");
-        this.consensusWrapper = new ConsensusWrapper(consensusSupplier);
         this.addressBook = Objects.requireNonNull(addressBook, "addressBook must not be null");
         this.dispatcher = Objects.requireNonNull(dispatcher, "dispatcher must not be null");
         this.stats = Objects.requireNonNull(stats, "stats must not be null");
         this.shadowGraph = Objects.requireNonNull(shadowGraph, "shadowGraph must not be null");
->>>>>>> c3c36dfa
     }
 
     /**
