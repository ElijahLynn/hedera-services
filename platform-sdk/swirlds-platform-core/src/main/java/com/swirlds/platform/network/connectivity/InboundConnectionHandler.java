--- conflicted
+++ resolved
@@ -28,11 +28,8 @@
 import com.swirlds.common.system.SoftwareVersion;
 import com.swirlds.common.system.address.AddressBook;
 import com.swirlds.common.threading.interrupt.InterruptableConsumer;
-<<<<<<< HEAD
 import com.swirlds.config.api.Configuration;
-=======
 import com.swirlds.common.utility.throttle.RateLimitedLogger;
->>>>>>> 1098fabd
 import com.swirlds.platform.gossip.sync.SyncInputStream;
 import com.swirlds.platform.gossip.sync.SyncOutputStream;
 import com.swirlds.platform.network.ByteConstants;
@@ -61,12 +58,9 @@
     private final SocketConfig socketConfig;
     private final boolean doVersionCheck;
     private final SoftwareVersion softwareVersion;
-<<<<<<< HEAD
-    private final Configuration configuration;
-=======
     /** Rate Limited Logger for SocketExceptions */
     private final RateLimitedLogger socketExceptionLogger;
->>>>>>> 1098fabd
+    private final Configuration configuration;
 
     public InboundConnectionHandler(
             @NonNull final ConnectionTracker connectionTracker,
@@ -76,11 +70,8 @@
             @NonNull final SocketConfig socketConfig,
             final boolean doVersionCheck,
             @NonNull final SoftwareVersion softwareVersion,
-<<<<<<< HEAD
+            @NonNull final Time time,
             @NonNull final Configuration configuration) {
-=======
-            @NonNull final Time time) {
->>>>>>> 1098fabd
         this.connectionTracker = Objects.requireNonNull(connectionTracker);
         this.selfId = Objects.requireNonNull(selfId);
         this.addressBook = Objects.requireNonNull(addressBook);
@@ -88,12 +79,9 @@
         this.socketConfig = Objects.requireNonNull(socketConfig);
         this.doVersionCheck = doVersionCheck;
         this.softwareVersion = Objects.requireNonNull(softwareVersion);
-<<<<<<< HEAD
-        this.configuration = Objects.requireNonNull(configuration);
-=======
         Objects.requireNonNull(time);
         this.socketExceptionLogger = new RateLimitedLogger(logger, time, Duration.ofMinutes(1));
->>>>>>> 1098fabd
+        this.configuration = Objects.requireNonNull(configuration);
     }
 
     /**
