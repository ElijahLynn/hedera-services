/*
 * Copyright (C) 2016-2023 Hedera Hashgraph, LLC
 *
 * Licensed under the Apache License, Version 2.0 (the "License");
 * you may not use this file except in compliance with the License.
 * You may obtain a copy of the License at
 *
 *      http://www.apache.org/licenses/LICENSE-2.0
 *
 * Unless required by applicable law or agreed to in writing, software
 * distributed under the License is distributed on an "AS IS" BASIS,
 * WITHOUT WARRANTIES OR CONDITIONS OF ANY KIND, either express or implied.
 * See the License for the specific language governing permissions and
 * limitations under the License.
 */

package com.swirlds.platform;

import static com.swirlds.common.io.utility.FileUtils.getAbsolutePath;
import static com.swirlds.common.io.utility.FileUtils.rethrowIO;
import static com.swirlds.common.threading.manager.AdHocThreadManager.getStaticThreadManager;
import static com.swirlds.logging.LogMarker.EXCEPTION;
import static com.swirlds.logging.LogMarker.STARTUP;
import static com.swirlds.platform.crypto.CryptoSetup.initNodeSecurity;
import static com.swirlds.platform.gui.internal.BrowserWindowManager.getBrowserWindow;
import static com.swirlds.platform.gui.internal.BrowserWindowManager.getPlatforms;
import static com.swirlds.platform.gui.internal.BrowserWindowManager.getStateHierarchy;
import static com.swirlds.platform.gui.internal.BrowserWindowManager.setInsets;
import static com.swirlds.platform.gui.internal.BrowserWindowManager.setStateHierarchy;
import static com.swirlds.platform.gui.internal.BrowserWindowManager.showBrowserWindow;
import static com.swirlds.platform.state.address.AddressBookUtils.getOwnHostCount;
import static com.swirlds.platform.state.signed.ReservedSignedState.createNullReservation;
import static com.swirlds.platform.state.signed.SignedStateFileReader.getSavedStateFiles;
import static com.swirlds.platform.system.SystemExitCode.NODE_ADDRESS_MISMATCH;
import static com.swirlds.platform.system.SystemExitUtils.exitSystem;

import com.swirlds.common.StartupTime;
import com.swirlds.common.config.BasicConfig;
import com.swirlds.common.config.ConsensusConfig;
import com.swirlds.common.config.EventConfig;
import com.swirlds.common.config.OSHealthCheckConfig;
import com.swirlds.common.config.PathsConfig;
import com.swirlds.common.config.SocketConfig;
import com.swirlds.common.config.StateConfig;
import com.swirlds.common.config.WiringConfig;
import com.swirlds.common.config.export.ConfigExport;
import com.swirlds.common.config.singleton.ConfigurationHolder;
import com.swirlds.common.config.sources.LegacyFileConfigSource;
import com.swirlds.common.config.sources.ThreadCountPropertyConfigSource;
import com.swirlds.common.constructable.ConstructableRegistry;
import com.swirlds.common.constructable.ConstructableRegistryException;
import com.swirlds.common.context.DefaultPlatformContext;
import com.swirlds.common.context.PlatformContext;
import com.swirlds.common.crypto.CryptographyHolder;
import com.swirlds.common.crypto.config.CryptoConfig;
import com.swirlds.common.internal.ApplicationDefinition;
import com.swirlds.common.io.config.RecycleBinConfig;
import com.swirlds.common.io.config.TemporaryFileConfig;
import com.swirlds.common.io.utility.RecycleBin;
import com.swirlds.common.merkle.synchronization.config.ReconnectConfig;
import com.swirlds.common.metrics.Metrics;
import com.swirlds.common.metrics.MetricsProvider;
import com.swirlds.common.metrics.config.MetricsConfig;
import com.swirlds.common.metrics.platform.DefaultMetricsProvider;
import com.swirlds.common.metrics.platform.prometheus.PrometheusConfig;
import com.swirlds.common.system.NodeId;
import com.swirlds.common.system.Platform;
import com.swirlds.common.system.SoftwareVersion;
import com.swirlds.common.system.SwirldMain;
import com.swirlds.common.system.address.Address;
import com.swirlds.common.system.address.AddressBook;
import com.swirlds.common.threading.framework.config.ThreadConfiguration;
import com.swirlds.common.utility.CommonUtils;
import com.swirlds.config.api.Configuration;
import com.swirlds.config.api.ConfigurationBuilder;
import com.swirlds.config.api.source.ConfigSource;
import com.swirlds.fchashmap.config.FCHashMapConfig;
import com.swirlds.jasperdb.config.JasperDbConfig;
import com.swirlds.logging.payloads.NodeAddressMismatchPayload;
import com.swirlds.logging.payloads.NodeStartPayload;
import com.swirlds.merkledb.config.MerkleDbConfig;
import com.swirlds.platform.config.AddressBookConfig;
import com.swirlds.platform.config.ThreadConfig;
import com.swirlds.platform.config.internal.ConfigMappings;
import com.swirlds.platform.config.internal.PlatformConfigUtils;
import com.swirlds.platform.config.legacy.ConfigPropertiesSource;
import com.swirlds.platform.config.legacy.LegacyConfigProperties;
import com.swirlds.platform.config.legacy.LegacyConfigPropertiesLoader;
import com.swirlds.platform.crypto.CryptoConstants;
import com.swirlds.platform.dispatch.DispatchConfiguration;
import com.swirlds.platform.event.preconsensus.PreconsensusEventStreamConfig;
import com.swirlds.platform.event.tipset.EventCreationConfig;
import com.swirlds.platform.gossip.chatter.config.ChatterConfig;
import com.swirlds.platform.gossip.sync.config.SyncConfig;
import com.swirlds.platform.gui.GuiPlatformAccessor;
import com.swirlds.platform.gui.internal.InfoApp;
import com.swirlds.platform.gui.internal.InfoMember;
import com.swirlds.platform.gui.internal.InfoSwirld;
import com.swirlds.platform.gui.internal.StateHierarchy;
import com.swirlds.platform.health.OSHealthChecker;
import com.swirlds.platform.health.clock.OSClockSpeedSourceChecker;
import com.swirlds.platform.health.entropy.OSEntropyChecker;
import com.swirlds.platform.health.filesystem.OSFileSystemChecker;
import com.swirlds.platform.network.Network;
import com.swirlds.platform.portforwarding.PortForwarder;
import com.swirlds.platform.portforwarding.PortMapping;
import com.swirlds.platform.reconnect.emergency.EmergencySignedStateValidator;
import com.swirlds.platform.recovery.EmergencyRecoveryManager;
import com.swirlds.platform.state.address.AddressBookInitializer;
import com.swirlds.platform.state.signed.ReservedSignedState;
import com.swirlds.platform.state.signed.SavedStateInfo;
import com.swirlds.platform.state.signed.SignedStateFileUtils;
import com.swirlds.platform.swirldapp.AppLoaderException;
import com.swirlds.platform.swirldapp.SwirldAppLoader;
import com.swirlds.platform.system.Shutdown;
import com.swirlds.platform.system.SystemExitCode;
import com.swirlds.platform.uptime.UptimeConfig;
import com.swirlds.platform.util.BootstrapUtils;
import com.swirlds.platform.util.MetricsDocUtils;
import com.swirlds.virtualmap.config.VirtualMapConfig;
import edu.umd.cs.findbugs.annotations.NonNull;
import java.awt.Dimension;
import java.awt.Frame;
import java.awt.GraphicsEnvironment;
import java.io.FileOutputStream;
import java.io.IOException;
import java.io.OutputStream;
import java.io.UncheckedIOException;
import java.net.SocketException;
import java.net.UnknownHostException;
import java.nio.charset.StandardCharsets;
import java.nio.file.Files;
import java.nio.file.Path;
import java.util.ArrayList;
import java.util.Arrays;
import java.util.Collection;
import java.util.Collections;
import java.util.HashMap;
import java.util.HashSet;
import java.util.LinkedList;
import java.util.List;
import java.util.Map;
import java.util.Objects;
import java.util.Set;
import javax.swing.JFrame;
import javax.swing.UIManager;
import org.apache.commons.lang3.exception.ExceptionUtils;
import org.apache.logging.log4j.LogManager;
import org.apache.logging.log4j.Logger;
import org.apache.logging.log4j.core.impl.Log4jContextFactory;
import org.apache.logging.log4j.core.util.DefaultShutdownCallbackRegistry;
import org.apache.logging.log4j.spi.LoggerContextFactory;

/**
 * The Browser that launches the Platforms that run the apps.
 */
public class Browser {
    // Each member is represented by an AddressBook entry in config.txt. On a given computer, a single java
    // process runs all members whose listed internal IP address matches some address on that computer. That
    // Java process will instantiate one Platform per member running on that machine. But there will be only
    // one static Browser that they all share.
    //
    // Every member, whatever computer it is running on, listens on 0.0.0.0, on its internal port. Every
    // member connects to every other member, by computing its IP address as follows: If that other member
    // is also on the same host, use 127.0.0.1. If it is on the same LAN[*], use its internal address.
    // Otherwise, use its external address.
    //
    // This way, a single config.txt can be shared across computers unchanged, even if, for example, those
    // computers are on different networks in Amazon EC2.
    //
    // [*] Two members are considered to be on the same LAN if their listed external addresses are the same.

    private static Logger logger = LogManager.getLogger(Browser.class);

    private static Thread[] appRunThreads;

    private static Browser INSTANCE;

    private final Configuration configuration;

    // @formatter:off
    private static final String STARTUP_MESSAGE =
            """
              //////////////////////
             // Node is Starting //
            //////////////////////""";
    // @formatter:on

    final Shutdown shutdown = new Shutdown();

    /**
     * Prevent this class from being instantiated.
     */
    private Browser(@NonNull final Set<NodeId> localNodesToStart) throws IOException {
        Objects.requireNonNull(localNodesToStart, "localNodesToStart must not be null");
        logger.info(STARTUP.getMarker(), "\n\n" + STARTUP_MESSAGE + "\n");
        logger.debug(STARTUP.getMarker(), () -> new NodeStartPayload().toString());

        // The properties from the config.txt
        final LegacyConfigProperties configurationProperties = LegacyConfigPropertiesLoader.loadConfigFile(
                ConfigurationHolder.getConfigData(PathsConfig.class).getConfigPath());

        final ConfigSource settingsConfigSource = LegacyFileConfigSource.ofSettingsFile();
        final ConfigSource mappedSettingsConfigSource = ConfigMappings.addConfigMapping(settingsConfigSource);

        final ConfigSource configPropertiesConfigSource = new ConfigPropertiesSource(configurationProperties);
        final ConfigSource threadCountPropertyConfigSource = new ThreadCountPropertyConfigSource();

        // Load config.txt file, parse application jar file name, main class name, address book, and parameters
        final ApplicationDefinition appDefinition =
                ApplicationDefinitionLoader.load(configurationProperties, localNodesToStart);

        ParameterProvider.getInstance().setParameters(appDefinition.getAppParameters());

        // Load all SwirldMain instances for locally run nodes.
        final Map<NodeId, SwirldMain> appMains = loadSwirldMains(appDefinition, localNodesToStart);

        // Load Configuration Definitions
        final ConfigurationBuilder configurationBuilder = ConfigurationBuilder.create()
                .withSource(mappedSettingsConfigSource)
                .withSource(configPropertiesConfigSource)
                .withSource(threadCountPropertyConfigSource)
                .withConfigDataType(BasicConfig.class)
                .withConfigDataType(StateConfig.class)
                .withConfigDataType(CryptoConfig.class)
                .withConfigDataType(TemporaryFileConfig.class)
                .withConfigDataType(ReconnectConfig.class)
                .withConfigDataType(FCHashMapConfig.class)
                .withConfigDataType(JasperDbConfig.class)
                .withConfigDataType(MerkleDbConfig.class)
                .withConfigDataType(ChatterConfig.class)
                .withConfigDataType(AddressBookConfig.class)
                .withConfigDataType(VirtualMapConfig.class)
                .withConfigDataType(ConsensusConfig.class)
                .withConfigDataType(ThreadConfig.class)
                .withConfigDataType(DispatchConfiguration.class)
                .withConfigDataType(MetricsConfig.class)
                .withConfigDataType(PrometheusConfig.class)
                .withConfigDataType(OSHealthCheckConfig.class)
                .withConfigDataType(WiringConfig.class)
                .withConfigDataType(PreconsensusEventStreamConfig.class)
                .withConfigDataType(SyncConfig.class)
                .withConfigDataType(UptimeConfig.class)
                .withConfigDataType(RecycleBinConfig.class)
                .withConfigDataType(EventConfig.class)
<<<<<<< HEAD
                .withConfigDataType(EventCreationConfig.class)
                .withConfigDataType(PathsConfig.class);
=======
                .withConfigDataType(PathsConfig.class)
                .withConfigDataType(SocketConfig.class);
>>>>>>> d0d9b28f

        // Assume all locally run instances provide the same configuration definitions to the configuration builder.
        if (appMains.size() > 0) {
            appMains.values().iterator().next().updateConfigurationBuilder(configurationBuilder);
        }

        this.configuration = configurationBuilder.build();
        PlatformConfigUtils.checkConfiguration(configuration);

        // Set the configuration on all SwirldMain instances.
        appMains.values().forEach(swirldMain -> swirldMain.setConfiguration(configuration));

        ConfigurationHolder.getInstance().setConfiguration(configuration);
        CryptographyHolder.reset();

        OSHealthChecker.performOSHealthChecks(
                configuration.getConfigData(OSHealthCheckConfig.class),
                List.of(
                        OSClockSpeedSourceChecker::performClockSourceSpeedCheck,
                        OSEntropyChecker::performEntropyChecks,
                        OSFileSystemChecker::performFileSystemCheck));

        try {
            // discover the inset size and set the look and feel
            if (!GraphicsEnvironment.isHeadless()) {
                UIManager.setLookAndFeel(UIManager.getCrossPlatformLookAndFeelClassName());
                final JFrame jframe = new JFrame();
                jframe.setPreferredSize(new Dimension(200, 200));
                jframe.pack();
                setInsets(jframe.getInsets());
                jframe.dispose();
            }

            // Read from data/settings.txt (where data is in same directory as .jar, usually sdk/) to change
            // the default settings given in the Settings class. This file won't normally exist. But it can
            // be used for testing and debugging. This is NOT documented for users.
            //
            // Also, if the settings.txt file exists, then after reading it and changing the settings, write
            // all the current settings to settingsUsed.txt, some of which might have been changed by
            // settings.txt
            Settings.getInstance().loadSettings();

            // Provide swirlds.common the settings it needs via the SettingsCommon class
            Settings.populateSettingsCommon();

            // Update Settings based on config.txt
            configurationProperties.maxSyncs().ifPresent(value -> Settings.getInstance()
                    .setMaxOutgoingSyncs(value));
            configurationProperties.transactionMaxBytes().ifPresent(value -> Settings.getInstance()
                    .setTransactionMaxBytes(value));

            // Write the settingsUsed.txt file
            writeSettingsUsed(configuration);

            // find all the apps in data/apps and stored states in data/states
            setStateHierarchy(new StateHierarchy(null));

            // read from config.txt (in same directory as .jar, usually sdk/)
            // to fill in the following three variables, which define the
            // simulation to run.

            try {
                final PathsConfig pathsConfig = configuration.getConfigData(PathsConfig.class);
                if (Files.exists(pathsConfig.getConfigPath())) {
                    CommonUtils.tellUserConsole(
                            "Reading the configuration from the file:   " + pathsConfig.getConfigPath());
                } else {
                    CommonUtils.tellUserConsole(
                            "A config.txt file could be created here:   " + pathsConfig.getConfigPath());
                    return;
                }
                // instantiate all Platform objects, which each instantiates a Statistics object
                logger.debug(STARTUP.getMarker(), "About to run startPlatforms()");
                startPlatforms(configuration, appDefinition, appMains);

                // create the browser window, which uses those Statistics objects
                showBrowserWindow();
                for (final Frame f : Frame.getFrames()) {
                    if (!f.equals(getBrowserWindow())) {
                        f.toFront();
                    }
                }

                CommonUtils.tellUserConsole(
                        "This computer has an internal IP address:  " + Network.getInternalIPAddress());
                logger.trace(
                        STARTUP.getMarker(),
                        "All of this computer's addresses: {}",
                        () -> (Arrays.toString(Network.getOwnAddresses2())));

                // port forwarding
                final SocketConfig socketConfig = configuration.getConfigData(SocketConfig.class);
                if (socketConfig.doUpnp()) {
                    final List<PortMapping> portsToBeMapped = new LinkedList<>();
                    synchronized (getPlatforms()) {
                        for (final Platform p : getPlatforms()) {
                            final Address address = p.getSelfAddress();
                            final String ip = Address.ipString(address.getListenAddressIpv4());
                            final PortMapping pm = new PortMapping(
                                    ip,
                                    // ip address (not used by portMapper, which tries all external port
                                    // network
                                    // interfaces)
                                    // (should probably use ports >50000, this is considered the dynamic
                                    // range)
                                    address.getPortInternalIpv4(),
                                    address.getPortExternalIpv4(), // internal port
                                    PortForwarder.Protocol.TCP // transport protocol
                                    );
                            portsToBeMapped.add(pm);
                        }
                    }
                    Network.doPortForwarding(getStaticThreadManager(), portsToBeMapped);
                }
            } catch (final Exception e) {
                logger.error(EXCEPTION.getMarker(), "", e);
            }

        } catch (final Exception e) {
            logger.error(EXCEPTION.getMarker(), "", e);
        }

        logger.debug(STARTUP.getMarker(), "main() finished");
    }

    /**
     * Load all {@link SwirldMain} instances for locally run nodes.  Locally run nodes are indicated in two possible
     * ways.  One is through the set of local nodes to start.  The other is through {@link Address::isOwnHost} being
     * true.
     *
     * @param appDefinition     the application definition
     * @param localNodesToStart the locally run nodeIds
     * @return a map from nodeIds to {@link SwirldMain} instances
     * @throws AppLoaderException             if there are issues loading the user app
     * @throws ConstructableRegistryException if there are issues registering
     *                                        {@link com.swirlds.common.constructable.RuntimeConstructable} classes
     */
    @NonNull
    private Map<NodeId, SwirldMain> loadSwirldMains(
            @NonNull final ApplicationDefinition appDefinition, @NonNull final Set<NodeId> localNodesToStart) {
        Objects.requireNonNull(appDefinition, "appDefinition must not be null");
        Objects.requireNonNull(localNodesToStart, "localNodesToStart must not be null");
        try {
            // Create the SwirldAppLoader
            final SwirldAppLoader appLoader;
            try {
                appLoader =
                        SwirldAppLoader.loadSwirldApp(appDefinition.getMainClassName(), appDefinition.getAppJarPath());
            } catch (final AppLoaderException e) {
                CommonUtils.tellUserConsolePopup("ERROR", e.getMessage());
                throw e;
            }

            // Register all RuntimeConstructable classes
            logger.debug(STARTUP.getMarker(), "Scanning the classpath for RuntimeConstructable classes");
            final long start = System.currentTimeMillis();
            ConstructableRegistry.getInstance().registerConstructables("", appLoader.getClassLoader());
            logger.debug(
                    STARTUP.getMarker(),
                    "Done with registerConstructables, time taken {}ms",
                    System.currentTimeMillis() - start);

            // Create the SwirldMain instances
            final Map<NodeId, SwirldMain> appMains = new HashMap<>();
            final AddressBook addressBook = appDefinition.getAddressBook();
            for (final Address address : addressBook) {
                if (localNodesToStart.contains(address.getNodeId()) || address.isOwnHost()) {
                    appMains.put(address.getNodeId(), buildAppMain(appDefinition, appLoader));
                }
            }
            return appMains;
        } catch (final Exception ex) {
            throw new RuntimeException("Error loading SwirldMains", ex);
        }
    }

    /**
     * Writes all settings and config values to settingsUsed.txt
     *
     * @param configuration the configuration values to write
     */
    private void writeSettingsUsed(final Configuration configuration) {
        final StringBuilder settingsUsedBuilder = new StringBuilder();

        // Add all settings values to the string builder
        final PathsConfig pathsConfig = configuration.getConfigData(PathsConfig.class);
        if (Files.exists(pathsConfig.getSettingsPath())) {
            Settings.getInstance().addSettingsUsed(settingsUsedBuilder);
        }

        settingsUsedBuilder.append(System.lineSeparator());
        settingsUsedBuilder.append("-------------Configuration Values-------------");
        settingsUsedBuilder.append(System.lineSeparator());

        // Add all config values to the string builder
        ConfigExport.addConfigContents(configuration, settingsUsedBuilder);

        // Write the settingsUsed.txt file
        final Path settingsUsedPath = pathsConfig.getSettingsUsedDir().resolve(SettingConstants.SETTING_USED_FILENAME);
        try (final OutputStream outputStream = new FileOutputStream(settingsUsedPath.toFile())) {
            outputStream.write(settingsUsedBuilder.toString().getBytes(StandardCharsets.UTF_8));
        } catch (final IOException | RuntimeException e) {
            logger.error(STARTUP.getMarker(), "Failed to write settingsUsed to file {}", settingsUsedPath, e);
        }
    }

    /**
     * Start the browser running, if it isn't already running. If it's already running, then Browser.main does nothing.
     * Normally, an app calling Browser.main has no effect, because it was the browser that launched the app in the
     * first place, so the browser is already running.
     * <p>
     * But during app development, it can be convenient to give the app a main method that calls Browser.main. If there
     * is a config.txt file that says to run the app that is being developed, then the developer can run the app within
     * Eclipse. Eclipse will call the app's main() method, which will call the browser's main() method, which launches
     * the browser. The app's main() then returns, and the app stops running. Then the browser will load the app
     * (because of the config.txt file) and let it run normally within the browser. All of this happens within Eclipse,
     * so the Eclipse debugger works, and Eclipse breakpoints within the app will work.
     *
     * @param args args is ignored, and has no effect
     */
    public static synchronized void parseCommandLineArgsAndLaunch(final String... args) {
        if (INSTANCE != null) {
            return;
        }

        // This set contains the nodes set by the command line to start, if none are passed, then IP
        // addresses will be compared to determine which node to start
        final Set<NodeId> localNodesToStart = new HashSet<>();

        // Parse command line arguments (rudimentary parsing)
        String currentOption = null;
        if (args != null) {
            for (final String item : args) {
                final String arg = item.trim().toLowerCase();
                if (arg.equals("-local")) {
                    currentOption = arg;
                } else if (currentOption != null) {
                    try {
                        localNodesToStart.add(new NodeId(Integer.parseInt(arg)));
                    } catch (final NumberFormatException ex) {
                        // Intentionally suppress the NumberFormatException
                    }
                }
            }
        }

        launch(
                localNodesToStart,
                ConfigurationHolder.getConfigData(PathsConfig.class).getLogPath());
    }

    /**
     * Launch the browser.
     *
     * @param localNodesToStart a set of nodes that should be started in this JVM instance
     * @param log4jPath         the path to the log4j configuraiton file, if null then log4j is not started
     */
    public static synchronized void launch(final Set<NodeId> localNodesToStart, final Path log4jPath) {
        if (INSTANCE != null) {
            return;
        }

        // Initialize the log4j2 configuration and logging subsystem if a log4j2.xml file is present in the current
        // working directory
        try {
            if (log4jPath != null) {
                Log4jSetup.startLoggingFramework(log4jPath);
            }
            logger = LogManager.getLogger(Browser.class);

            if (Thread.getDefaultUncaughtExceptionHandler() == null) {
                Thread.setDefaultUncaughtExceptionHandler((final Thread t, final Throwable e) ->
                        logger.error(EXCEPTION.getMarker(), "exception on thread {}", t.getName(), e));
            }

            final LoggerContextFactory factory = LogManager.getFactory();
            if (factory instanceof final Log4jContextFactory contextFactory) {
                // Do not allow log4j to use its own shutdown hook. Use our own shutdown
                // hook to stop log4j. This allows us to write a final log message before
                // the logger is shut down.
                ((DefaultShutdownCallbackRegistry) contextFactory.getShutdownCallbackRegistry()).stop();
                Runtime.getRuntime()
                        .addShutdownHook(new ThreadConfiguration(getStaticThreadManager())
                                .setComponent("browser")
                                .setThreadName("shutdown-hook")
                                .setRunnable(() -> {
                                    logger.info(STARTUP.getMarker(), "JVM is shutting down.");
                                    LogManager.shutdown();
                                })
                                .build());
            }
        } catch (final Exception e) {
            LogManager.getLogger(Browser.class).fatal("Unable to load log context", e);
            System.err.println("FATAL Unable to load log context: " + e);
        }
        try {
            StartupTime.markStartupTime();
            INSTANCE = new Browser(localNodesToStart);
        } catch (IOException e) {
            throw new RuntimeException("Unable to create Browser", e);
        }
    }

    /**
     * Instantiate and start the thread dump generator, if enabled via the {@link Settings#getThreadDumpPeriodMs()}
     * setting.
     */
    private void startThreadDumpGenerator() {
        if (Settings.getInstance().getThreadDumpPeriodMs() > 0) {
            final Path dir = getAbsolutePath(Settings.getInstance().getThreadDumpLogDir());
            if (!Files.exists(dir)) {
                rethrowIO(() -> Files.createDirectories(dir));
            }
            logger.info(STARTUP.getMarker(), "Starting thread dump generator and save to directory {}", dir);
            ThreadDumpGenerator.generateThreadDumpAtIntervals(
                    dir, Settings.getInstance().getThreadDumpPeriodMs());
        }
    }

    /**
     * Instantiate and start the JVMPauseDetectorThread, if enabled via the
     * {@link BasicConfig#jvmPauseDetectorSleepMs()} setting.
     */
    private void startJVMPauseDetectorThread(@NonNull final Configuration configuration) {
        final BasicConfig basicConfig = Objects.requireNonNull(configuration).getConfigData(BasicConfig.class);
        if (basicConfig.jvmPauseDetectorSleepMs() > 0) {
            final JVMPauseDetectorThread jvmPauseDetectorThread = new JVMPauseDetectorThread(
                    (pauseTimeMs, allocTimeMs) -> {
                        if (pauseTimeMs > basicConfig.jvmPauseReportMs()) {
                            logger.warn(
                                    EXCEPTION.getMarker(),
                                    "jvmPauseDetectorThread detected JVM paused for {} ms, allocation pause {} ms",
                                    pauseTimeMs,
                                    allocTimeMs);
                        }
                    },
                    basicConfig.jvmPauseDetectorSleepMs());
            jvmPauseDetectorThread.start();
            logger.debug(STARTUP.getMarker(), "jvmPauseDetectorThread started");
        }
    }

    /**
     * Build the app main.
     *
     * @param appDefinition the app definition
     * @param appLoader     an object capable of loading the app
     * @return the new app main
     */
    private static SwirldMain buildAppMain(final ApplicationDefinition appDefinition, final SwirldAppLoader appLoader) {
        try {
            return appLoader.instantiateSwirldMain();
        } catch (final Exception e) {
            CommonUtils.tellUserConsolePopup(
                    "ERROR",
                    "ERROR: There are problems starting class " + appDefinition.getMainClassName() + "\n"
                            + ExceptionUtils.getStackTrace(e));
            logger.error(EXCEPTION.getMarker(), "Problems with class {}", appDefinition.getMainClassName(), e);
            throw new RuntimeException(e);
        }
    }

    private Collection<SwirldsPlatform> createLocalPlatforms(
            @NonNull final ApplicationDefinition appDefinition,
            @NonNull final Map<NodeId, Crypto> crypto,
            @NonNull final InfoSwirld infoSwirld,
            @NonNull final Map<NodeId, SwirldMain> appMains,
            @NonNull final Configuration configuration,
            @NonNull final MetricsProvider metricsProvider) {
        Objects.requireNonNull(appDefinition, "the app definition must not be null");
        Objects.requireNonNull(crypto, "the crypto array must not be null");
        Objects.requireNonNull(infoSwirld, "the infoSwirld must not be null");
        Objects.requireNonNull(appMains, "the appMains map must not be null");
        Objects.requireNonNull(configuration, "the configuration must not be null");
        Objects.requireNonNull(metricsProvider, "the metricsProvider must not be null");

        final List<SwirldsPlatform> platforms = new ArrayList<>();

        final AddressBook addressBook = appDefinition.getAddressBook();

        int ownHostIndex = 0;

        for (final Address address : addressBook) {
            final NodeId nodeId = address.getNodeId();
            final int instanceNumber = addressBook.getIndexOfNodeId(nodeId);

            if (appMains.containsKey(nodeId)) {
                // this is a node to start locally.
                final String platformName = address.getNickname()
                        + " - " + address.getSelfName()
                        + " - " + infoSwirld.name
                        + " - " + infoSwirld.app.name;

                final PlatformContext platformContext =
                        new DefaultPlatformContext(nodeId, metricsProvider, configuration);

                SwirldMain appMain = appMains.get(nodeId);

                // name of the app's SwirldMain class
                final String mainClassName = appDefinition.getMainClassName();
                // the name of this swirld
                final String swirldName = appDefinition.getSwirldName();
                final SoftwareVersion appVersion = appMain.getSoftwareVersion();

                final RecycleBin recycleBin;
                try {
                    recycleBin = RecycleBin.create(configuration, nodeId);
                } catch (IOException e) {
                    throw new UncheckedIOException("unable to create recycle bin", e);
                }

                // We can't send a "real" dispatch, since the dispatcher will not have been started by the
                // time this class is used.
                final BasicConfig basicConfig =
                        platformContext.getConfiguration().getConfigData(BasicConfig.class);
                final EmergencyRecoveryManager emergencyRecoveryManager =
                        new EmergencyRecoveryManager(shutdown::shutdown, basicConfig.getEmergencyRecoveryFileLoadDir());

                final ReservedSignedState loadedSignedState = getUnmodifiedSignedStateFromDisk(
                        platformContext,
                        mainClassName,
                        swirldName,
                        nodeId,
                        appVersion,
                        addressBook.copy(),
                        emergencyRecoveryManager);

                // check software version compatibility
                final boolean softwareUpgrade =
                        BootstrapUtils.detectSoftwareUpgrade(appVersion, loadedSignedState.getNullable());

                if (softwareUpgrade) {
                    try {
                        logger.info(STARTUP.getMarker(), "Clearing recycle bin as part of software upgrade workflow.");
                        recycleBin.clear();
                    } catch (final IOException e) {
                        throw new UncheckedIOException("Failed to clear recycle bin", e);
                    }
                }

                // Initialize the address book from the configuration and platform saved state.
                final AddressBookInitializer addressBookInitializer = new AddressBookInitializer(
                        appVersion,
                        softwareUpgrade,
                        loadedSignedState.getNullable(),
                        addressBook.copy(),
                        platformContext);

                // set here, then given to the state in run(). A copy of it is given to hashgraph.
                final AddressBook initialAddressBook = addressBookInitializer.getInitialAddressBook();

                GuiPlatformAccessor.getInstance().setPlatformName(nodeId, platformName);
                GuiPlatformAccessor.getInstance().setSwirldId(nodeId, appDefinition.getSwirldId());
                GuiPlatformAccessor.getInstance().setInstanceNumber(nodeId, instanceNumber);

                final SwirldsPlatform platform = new SwirldsPlatform(
                        platformContext,
                        crypto.get(nodeId),
                        recycleBin,
                        initialAddressBook,
                        nodeId,
                        mainClassName,
                        swirldName,
                        appVersion,
                        appMain::newState,
                        loadedSignedState,
                        emergencyRecoveryManager);
                platforms.add(platform);

                new InfoMember(infoSwirld, instanceNumber, platform);

                appMain.init(platform, nodeId);

                final Thread appThread = new ThreadConfiguration(getStaticThreadManager())
                        .setNodeId(nodeId)
                        .setComponent("app")
                        .setThreadName("appMain")
                        .setRunnable(appMain)
                        .build();
                // IMPORTATNT: this swirlds app thread must be non-daemon,
                // so that the JVM will not exit when the main thread exits
                appThread.setDaemon(false);
                appRunThreads[ownHostIndex] = appThread;

                ownHostIndex++;
                synchronized (getPlatforms()) {
                    getPlatforms().add(platform);
                }
            }
        }

        return Collections.unmodifiableList(platforms);
    }

    /**
     * Load the signed state from the disk if it is present.
     *
     * @param mainClassName            the name of the app's SwirldMain class.
     * @param swirldName               the name of the swirld to load the state for.
     * @param selfId                   the ID of the node to load the state for.
     * @param appVersion               the version of the app to use for emergency recovery.
     * @param configAddressBook        the address book to use for emergency recovery.
     * @param emergencyRecoveryManager the emergency recovery manager to use for emergency recovery.
     * @return the signed state loaded from disk.
     */
    @NonNull
    private ReservedSignedState getUnmodifiedSignedStateFromDisk(
            @NonNull final PlatformContext platformContext,
            @NonNull final String mainClassName,
            @NonNull final String swirldName,
            @NonNull final NodeId selfId,
            @NonNull final SoftwareVersion appVersion,
            @NonNull final AddressBook configAddressBook,
            @NonNull final EmergencyRecoveryManager emergencyRecoveryManager) {

        final String actualMainClassName =
                configuration.getConfigData(StateConfig.class).getMainClassName(mainClassName);

        final SavedStateInfo[] savedStateFiles = getSavedStateFiles(actualMainClassName, selfId, swirldName);

        // We can't send a "real" dispatcher for shutdown, since the dispatcher will not have been started by the
        // time this class is used.
        final SavedStateLoader savedStateLoader = new SavedStateLoader(
                platformContext,
                shutdown::shutdown,
                configAddressBook,
                savedStateFiles,
                appVersion,
                () -> new EmergencySignedStateValidator(emergencyRecoveryManager.getEmergencyRecoveryFile()),
                emergencyRecoveryManager);
        try {
            return savedStateLoader.getSavedStateToLoad();
        } catch (final Exception e) {
            logger.error(EXCEPTION.getMarker(), "Signed state not loaded from disk:", e);
            if (configuration.getConfigData(StateConfig.class).requireStateLoad()) {
                exitSystem(SystemExitCode.SAVED_STATE_NOT_LOADED);
            }
        }
        return createNullReservation();
    }

    /**
     * Instantiate and run all the local platforms specified in the given config.txt file. This method reads in and
     * parses the config.txt file.
     *
     * @throws UnknownHostException problems getting an IP address for another user
     * @throws SocketException      problems getting the IP address for self
     */
    private void startPlatforms(
            @NonNull final Configuration configuration,
            @NonNull final ApplicationDefinition appDefinition,
            @NonNull final Map<NodeId, SwirldMain> appMains) {

        final AddressBook addressBook = appDefinition.getAddressBook();

        // If enabled, clean out the signed state directory. Needs to be done before the platform/state is started up,
        // as we don't want to delete the temporary file directory if it ends up being put in the saved state directory.
        final StateConfig stateConfig = configuration.getConfigData(StateConfig.class);
        final String mainClassName = stateConfig.getMainClassName(appDefinition.getMainClassName());
        if (stateConfig.cleanSavedStateDirectory()) {
            SignedStateFileUtils.cleanStateDirectory(mainClassName);
        }

        final int ownHostCount = Math.min(getOwnHostCount(addressBook), appMains.size());
        logger.info(STARTUP.getMarker(), "there are {} nodes with local IP addresses", ownHostCount);

        // if the local machine did not match any address in the address book then we should log an error and exit
        if (ownHostCount < 1) {
            final String externalIpAddress = (Network.getExternalIpAddress() != null)
                    ? Network.getExternalIpAddress().getIpAddress()
                    : null;
            logger.error(
                    EXCEPTION.getMarker(),
                    new NodeAddressMismatchPayload(Network.getInternalIPAddress(), externalIpAddress));
            exitSystem(NODE_ADDRESS_MISMATCH);
        }

        // the thread for each Platform.run
        // will create a new thread with a new Platform for each local address
        // general address number addIndex is local address number i
        appRunThreads = new Thread[ownHostCount];
        appDefinition.setMasterKey(new byte[CryptoConstants.SYM_KEY_SIZE_BYTES]);
        appDefinition.setSwirldId(new byte[CryptoConstants.HASH_SIZE_BYTES]);

        // Create the various keys and certificates (which are saved in various Crypto objects).
        // Save the certificates in the trust stores.
        // Save the trust stores in the address book.

        logger.debug(STARTUP.getMarker(), "About do crypto instantiation");
        final Map<NodeId, Crypto> crypto = initNodeSecurity(appDefinition.getAddressBook(), configuration);
        logger.debug(STARTUP.getMarker(), "Done with crypto instantiation");

        // the AddressBook is not changed after this point, so we calculate the hash now
        CryptographyHolder.get().digestSync(addressBook);

        final InfoApp infoApp = getStateHierarchy().getInfoApp(appDefinition.getApplicationName());
        final InfoSwirld infoSwirld = new InfoSwirld(infoApp, appDefinition.getSwirldId());

        logger.debug(STARTUP.getMarker(), "Starting platforms");

        // Setup metrics system
        final DefaultMetricsProvider metricsProvider = new DefaultMetricsProvider(configuration);
        final Metrics globalMetrics = metricsProvider.createGlobalMetrics();
        CryptoMetrics.registerMetrics(globalMetrics);

        // Create all instances for all nodes that should run locally
        final Collection<SwirldsPlatform> platforms =
                createLocalPlatforms(appDefinition, crypto, infoSwirld, appMains, configuration, metricsProvider);

        // Write all metrics information to file
        MetricsDocUtils.writeMetricsDocumentToFile(globalMetrics, getPlatforms(), configuration);

        platforms.forEach(SwirldsPlatform::start);

        for (int nodeIndex = 0; nodeIndex < appRunThreads.length; nodeIndex++) {
            appRunThreads[nodeIndex].start();
        }

        // Initialize the thread dump generator, if enabled via settings
        startThreadDumpGenerator();

        // Initialize JVMPauseDetectorThread, if enabled via settings
        startJVMPauseDetectorThread(configuration);

        logger.info(STARTUP.getMarker(), "Starting metrics");
        metricsProvider.start();

        logger.debug(STARTUP.getMarker(), "Done with starting platforms");
    }

    public static void main(final String[] args) {
        parseCommandLineArgsAndLaunch(args);
    }
}<|MERGE_RESOLUTION|>--- conflicted
+++ resolved
@@ -243,13 +243,9 @@
                 .withConfigDataType(UptimeConfig.class)
                 .withConfigDataType(RecycleBinConfig.class)
                 .withConfigDataType(EventConfig.class)
-<<<<<<< HEAD
                 .withConfigDataType(EventCreationConfig.class)
-                .withConfigDataType(PathsConfig.class);
-=======
                 .withConfigDataType(PathsConfig.class)
                 .withConfigDataType(SocketConfig.class);
->>>>>>> d0d9b28f
 
         // Assume all locally run instances provide the same configuration definitions to the configuration builder.
         if (appMains.size() > 0) {
