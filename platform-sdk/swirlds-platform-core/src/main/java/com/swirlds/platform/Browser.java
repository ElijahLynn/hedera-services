/*
 * Copyright (C) 2016-2023 Hedera Hashgraph, LLC
 *
 * Licensed under the Apache License, Version 2.0 (the "License");
 * you may not use this file except in compliance with the License.
 * You may obtain a copy of the License at
 *
 *      http://www.apache.org/licenses/LICENSE-2.0
 *
 * Unless required by applicable law or agreed to in writing, software
 * distributed under the License is distributed on an "AS IS" BASIS,
 * WITHOUT WARRANTIES OR CONDITIONS OF ANY KIND, either express or implied.
 * See the License for the specific language governing permissions and
 * limitations under the License.
 */

package com.swirlds.platform;

import static com.swirlds.common.io.utility.FileUtils.getAbsolutePath;
import static com.swirlds.common.io.utility.FileUtils.rethrowIO;
import static com.swirlds.common.threading.manager.AdHocThreadManager.getStaticThreadManager;
import static com.swirlds.logging.LogMarker.EXCEPTION;
import static com.swirlds.logging.LogMarker.STARTUP;
import static com.swirlds.platform.crypto.CryptoSetup.initNodeSecurity;
import static com.swirlds.platform.gui.internal.BrowserWindowManager.getBrowserWindow;
import static com.swirlds.platform.gui.internal.BrowserWindowManager.getPlatforms;
import static com.swirlds.platform.gui.internal.BrowserWindowManager.getStateHierarchy;
import static com.swirlds.platform.gui.internal.BrowserWindowManager.setInsets;
import static com.swirlds.platform.gui.internal.BrowserWindowManager.setStateHierarchy;
import static com.swirlds.platform.gui.internal.BrowserWindowManager.showBrowserWindow;
import static com.swirlds.platform.state.address.AddressBookUtils.getOwnHostCount;
import static com.swirlds.platform.state.signed.ReservedSignedState.createNullReservation;
import static com.swirlds.platform.state.signed.SignedStateFileReader.getSavedStateFiles;
import static com.swirlds.platform.system.SystemExitCode.NODE_ADDRESS_MISMATCH;
import static com.swirlds.platform.system.SystemExitUtils.exitSystem;

import com.swirlds.common.StartupTime;
import com.swirlds.common.config.BasicConfig;
import com.swirlds.common.config.ConsensusConfig;
import com.swirlds.common.config.EventConfig;
import com.swirlds.common.config.OSHealthCheckConfig;
import com.swirlds.common.config.PathsConfig;
import com.swirlds.common.config.StateConfig;
import com.swirlds.common.config.WiringConfig;
import com.swirlds.common.config.export.ConfigExport;
import com.swirlds.common.config.singleton.ConfigurationHolder;
import com.swirlds.common.config.sources.LegacyFileConfigSource;
import com.swirlds.common.config.sources.ThreadCountPropertyConfigSource;
import com.swirlds.common.constructable.ConstructableRegistry;
import com.swirlds.common.constructable.ConstructableRegistryException;
import com.swirlds.common.context.DefaultPlatformContext;
import com.swirlds.common.context.PlatformContext;
import com.swirlds.common.crypto.CryptographyHolder;
import com.swirlds.common.crypto.config.CryptoConfig;
import com.swirlds.common.internal.ApplicationDefinition;
import com.swirlds.common.io.config.RecycleBinConfig;
import com.swirlds.common.io.config.TemporaryFileConfig;
import com.swirlds.common.io.utility.RecycleBin;
import com.swirlds.common.merkle.synchronization.config.ReconnectConfig;
import com.swirlds.common.metrics.Metrics;
import com.swirlds.common.metrics.MetricsProvider;
import com.swirlds.common.metrics.config.MetricsConfig;
import com.swirlds.common.metrics.platform.DefaultMetricsProvider;
import com.swirlds.common.metrics.platform.prometheus.PrometheusConfig;
import com.swirlds.common.system.NodeId;
import com.swirlds.common.system.Platform;
import com.swirlds.common.system.SoftwareVersion;
import com.swirlds.common.system.SwirldMain;
import com.swirlds.common.system.address.Address;
import com.swirlds.common.system.address.AddressBook;
import com.swirlds.common.threading.framework.config.ThreadConfiguration;
import com.swirlds.common.utility.CommonUtils;
import com.swirlds.config.api.Configuration;
import com.swirlds.config.api.ConfigurationBuilder;
import com.swirlds.config.api.source.ConfigSource;
import com.swirlds.fchashmap.config.FCHashMapConfig;
import com.swirlds.jasperdb.config.JasperDbConfig;
import com.swirlds.logging.payloads.NodeAddressMismatchPayload;
import com.swirlds.logging.payloads.NodeStartPayload;
import com.swirlds.platform.config.AddressBookConfig;
import com.swirlds.platform.config.ThreadConfig;
import com.swirlds.platform.config.internal.ConfigMappings;
import com.swirlds.platform.config.internal.PlatformConfigUtils;
import com.swirlds.platform.config.legacy.ConfigPropertiesSource;
import com.swirlds.platform.config.legacy.LegacyConfigProperties;
import com.swirlds.platform.config.legacy.LegacyConfigPropertiesLoader;
import com.swirlds.platform.crypto.CryptoConstants;
import com.swirlds.platform.dispatch.DispatchConfiguration;
import com.swirlds.platform.event.preconsensus.PreconsensusEventStreamConfig;
import com.swirlds.platform.event.tipset.EventCreationConfig;
import com.swirlds.platform.gossip.chatter.config.ChatterConfig;
import com.swirlds.platform.gossip.sync.config.SyncConfig;
import com.swirlds.platform.gui.GuiPlatformAccessor;
import com.swirlds.platform.gui.internal.InfoApp;
import com.swirlds.platform.gui.internal.InfoMember;
import com.swirlds.platform.gui.internal.InfoSwirld;
import com.swirlds.platform.gui.internal.StateHierarchy;
import com.swirlds.platform.health.OSHealthChecker;
import com.swirlds.platform.health.clock.OSClockSpeedSourceChecker;
import com.swirlds.platform.health.entropy.OSEntropyChecker;
import com.swirlds.platform.health.filesystem.OSFileSystemChecker;
import com.swirlds.platform.network.Network;
import com.swirlds.platform.portforwarding.PortForwarder;
import com.swirlds.platform.portforwarding.PortMapping;
import com.swirlds.platform.reconnect.emergency.EmergencySignedStateValidator;
import com.swirlds.platform.recovery.EmergencyRecoveryManager;
import com.swirlds.platform.state.address.AddressBookInitializer;
import com.swirlds.platform.state.signed.ReservedSignedState;
import com.swirlds.platform.state.signed.SavedStateInfo;
import com.swirlds.platform.state.signed.SignedStateFileUtils;
import com.swirlds.platform.swirldapp.AppLoaderException;
import com.swirlds.platform.swirldapp.SwirldAppLoader;
import com.swirlds.platform.system.Shutdown;
import com.swirlds.platform.system.SystemExitCode;
import com.swirlds.platform.uptime.UptimeConfig;
import com.swirlds.platform.util.BootstrapUtils;
import com.swirlds.platform.util.MetricsDocUtils;
import com.swirlds.virtualmap.config.VirtualMapConfig;
import edu.umd.cs.findbugs.annotations.NonNull;
import java.awt.Dimension;
import java.awt.Frame;
import java.awt.GraphicsEnvironment;
import java.io.FileOutputStream;
import java.io.IOException;
import java.io.OutputStream;
import java.io.UncheckedIOException;
import java.net.SocketException;
import java.net.UnknownHostException;
import java.nio.charset.StandardCharsets;
import java.nio.file.Files;
import java.nio.file.Path;
import java.util.ArrayList;
import java.util.Arrays;
import java.util.Collection;
import java.util.Collections;
import java.util.HashMap;
import java.util.HashSet;
import java.util.LinkedList;
import java.util.List;
import java.util.Map;
import java.util.Objects;
import java.util.Set;
import javax.swing.JFrame;
import javax.swing.UIManager;
import org.apache.commons.lang3.exception.ExceptionUtils;
import org.apache.logging.log4j.LogManager;
import org.apache.logging.log4j.Logger;
import org.apache.logging.log4j.core.impl.Log4jContextFactory;
import org.apache.logging.log4j.core.util.DefaultShutdownCallbackRegistry;
import org.apache.logging.log4j.spi.LoggerContextFactory;

/**
 * The Browser that launches the Platforms that run the apps.
 */
public class Browser {
    // Each member is represented by an AddressBook entry in config.txt. On a given computer, a single java
    // process runs all members whose listed internal IP address matches some address on that computer. That
    // Java process will instantiate one Platform per member running on that machine. But there will be only
    // one static Browser that they all share.
    //
    // Every member, whatever computer it is running on, listens on 0.0.0.0, on its internal port. Every
    // member connects to every other member, by computing its IP address as follows: If that other member
    // is also on the same host, use 127.0.0.1. If it is on the same LAN[*], use its internal address.
    // Otherwise, use its external address.
    //
    // This way, a single config.txt can be shared across computers unchanged, even if, for example, those
    // computers are on different networks in Amazon EC2.
    //
    // [*] Two members are considered to be on the same LAN if their listed external addresses are the same.

    private static Logger logger = LogManager.getLogger(Browser.class);

    private static Thread[] appRunThreads;

    private static Browser INSTANCE;

    private final Configuration configuration;

    // @formatter:off
    private static final String STARTUP_MESSAGE =
            """
              //////////////////////
             // Node is Starting //
            //////////////////////""";
    // @formatter:on

    final Shutdown shutdown = new Shutdown();

    /**
     * Prevent this class from being instantiated.
     */
    private Browser(@NonNull final Set<NodeId> localNodesToStart) throws IOException {
        Objects.requireNonNull(localNodesToStart, "localNodesToStart must not be null");
        logger.info(STARTUP.getMarker(), "\n\n" + STARTUP_MESSAGE + "\n");
        logger.debug(STARTUP.getMarker(), () -> new NodeStartPayload().toString());

        // The properties from the config.txt
        final LegacyConfigProperties configurationProperties = LegacyConfigPropertiesLoader.loadConfigFile(
                ConfigurationHolder.getConfigData(PathsConfig.class).getConfigPath());

        final ConfigSource settingsConfigSource = LegacyFileConfigSource.ofSettingsFile();
        final ConfigSource mappedSettingsConfigSource = ConfigMappings.addConfigMapping(settingsConfigSource);

        final ConfigSource configPropertiesConfigSource = new ConfigPropertiesSource(configurationProperties);
        final ConfigSource threadCountPropertyConfigSource = new ThreadCountPropertyConfigSource();

        // Load config.txt file, parse application jar file name, main class name, address book, and parameters
        final ApplicationDefinition appDefinition =
                ApplicationDefinitionLoader.load(configurationProperties, localNodesToStart);

        ParameterProvider.getInstance().setParameters(appDefinition.getAppParameters());

        // Load all SwirldMain instances for locally run nodes.
        final Map<NodeId, SwirldMain> appMains = loadSwirldMains(appDefinition, localNodesToStart);

        // Load Configuration Definitions
        final ConfigurationBuilder configurationBuilder = ConfigurationBuilder.create()
                .withSource(mappedSettingsConfigSource)
                .withSource(configPropertiesConfigSource)
                .withSource(threadCountPropertyConfigSource)
                .withConfigDataType(BasicConfig.class)
                .withConfigDataType(StateConfig.class)
                .withConfigDataType(CryptoConfig.class)
                .withConfigDataType(TemporaryFileConfig.class)
                .withConfigDataType(ReconnectConfig.class)
                .withConfigDataType(FCHashMapConfig.class)
                .withConfigDataType(JasperDbConfig.class)
                .withConfigDataType(ChatterConfig.class)
                .withConfigDataType(AddressBookConfig.class)
                .withConfigDataType(VirtualMapConfig.class)
                .withConfigDataType(ConsensusConfig.class)
                .withConfigDataType(ThreadConfig.class)
                .withConfigDataType(DispatchConfiguration.class)
                .withConfigDataType(MetricsConfig.class)
                .withConfigDataType(PrometheusConfig.class)
                .withConfigDataType(OSHealthCheckConfig.class)
                .withConfigDataType(WiringConfig.class)
                .withConfigDataType(PreconsensusEventStreamConfig.class)
                .withConfigDataType(SyncConfig.class)
                .withConfigDataType(UptimeConfig.class)
                .withConfigDataType(RecycleBinConfig.class)
                .withConfigDataType(EventConfig.class)
<<<<<<< HEAD
                .withConfigDataType(EventCreationConfig.class);
=======
                .withConfigDataType(PathsConfig.class);
>>>>>>> 5f564ae4

        // Assume all locally run instances provide the same configuration definitions to the configuration builder.
        if (appMains.size() > 0) {
            appMains.values().iterator().next().updateConfigurationBuilder(configurationBuilder);
        }

        this.configuration = configurationBuilder.build();
        PlatformConfigUtils.logNotKnownConfigProperties(configuration);

        // Set the configuration on all SwirldMain instances.
        appMains.values().forEach(swirldMain -> swirldMain.setConfiguration(configuration));

        ConfigurationHolder.getInstance().setConfiguration(configuration);
        CryptographyHolder.reset();

        OSHealthChecker.performOSHealthChecks(
                configuration.getConfigData(OSHealthCheckConfig.class),
                List.of(
                        OSClockSpeedSourceChecker::performClockSourceSpeedCheck,
                        OSEntropyChecker::performEntropyChecks,
                        OSFileSystemChecker::performFileSystemCheck));

        try {
            // discover the inset size and set the look and feel
            if (!GraphicsEnvironment.isHeadless()) {
                UIManager.setLookAndFeel(UIManager.getCrossPlatformLookAndFeelClassName());
                final JFrame jframe = new JFrame();
                jframe.setPreferredSize(new Dimension(200, 200));
                jframe.pack();
                setInsets(jframe.getInsets());
                jframe.dispose();
            }

            // Read from data/settings.txt (where data is in same directory as .jar, usually sdk/) to change
            // the default settings given in the Settings class. This file won't normally exist. But it can
            // be used for testing and debugging. This is NOT documented for users.
            //
            // Also, if the settings.txt file exists, then after reading it and changing the settings, write
            // all the current settings to settingsUsed.txt, some of which might have been changed by
            // settings.txt
            Settings.getInstance().loadSettings();

            // Provide swirlds.common the settings it needs via the SettingsCommon class
            Settings.populateSettingsCommon();

            // Update Settings based on config.txt
            configurationProperties.tls().ifPresent(tls -> Settings.getInstance()
                    .setUseTLS(tls));
            configurationProperties.maxSyncs().ifPresent(value -> Settings.getInstance()
                    .setMaxOutgoingSyncs(value));
            configurationProperties.transactionMaxBytes().ifPresent(value -> Settings.getInstance()
                    .setTransactionMaxBytes(value));
            configurationProperties.ipTos().ifPresent(ipTos -> Settings.getInstance()
                    .setSocketIpTos(ipTos));

            // Write the settingsUsed.txt file
            writeSettingsUsed(configuration);

            // find all the apps in data/apps and stored states in data/states
            setStateHierarchy(new StateHierarchy(null));

            // read from config.txt (in same directory as .jar, usually sdk/)
            // to fill in the following three variables, which define the
            // simulation to run.

            try {
                final PathsConfig pathsConfig = configuration.getConfigData(PathsConfig.class);
                if (Files.exists(pathsConfig.getConfigPath())) {
                    CommonUtils.tellUserConsole(
                            "Reading the configuration from the file:   " + pathsConfig.getConfigPath());
                } else {
                    CommonUtils.tellUserConsole(
                            "A config.txt file could be created here:   " + pathsConfig.getConfigPath());
                    return;
                }
                // instantiate all Platform objects, which each instantiates a Statistics object
                logger.debug(STARTUP.getMarker(), "About to run startPlatforms()");
                startPlatforms(configuration, appDefinition, appMains);

                // create the browser window, which uses those Statistics objects
                showBrowserWindow();
                for (final Frame f : Frame.getFrames()) {
                    if (!f.equals(getBrowserWindow())) {
                        f.toFront();
                    }
                }

                CommonUtils.tellUserConsole(
                        "This computer has an internal IP address:  " + Network.getInternalIPAddress());
                logger.trace(
                        STARTUP.getMarker(),
                        "All of this computer's addresses: {}",
                        () -> (Arrays.toString(Network.getOwnAddresses2())));

                // port forwarding
                if (Settings.getInstance().isDoUpnp()) {
                    final List<PortMapping> portsToBeMapped = new LinkedList<>();
                    synchronized (getPlatforms()) {
                        for (final Platform p : getPlatforms()) {
                            final Address address = p.getSelfAddress();
                            final String ip = Address.ipString(address.getListenAddressIpv4());
                            final PortMapping pm = new PortMapping(
                                    ip,
                                    // ip address (not used by portMapper, which tries all external port
                                    // network
                                    // interfaces)
                                    // (should probably use ports >50000, this is considered the dynamic
                                    // range)
                                    address.getPortInternalIpv4(),
                                    address.getPortExternalIpv4(), // internal port
                                    PortForwarder.Protocol.TCP // transport protocol
                                    );
                            portsToBeMapped.add(pm);
                        }
                    }
                    Network.doPortForwarding(getStaticThreadManager(), portsToBeMapped);
                }
            } catch (final Exception e) {
                logger.error(EXCEPTION.getMarker(), "", e);
            }

        } catch (final Exception e) {
            logger.error(EXCEPTION.getMarker(), "", e);
        }

        logger.debug(STARTUP.getMarker(), "main() finished");
    }

    /**
     * Load all {@link SwirldMain} instances for locally run nodes.  Locally run nodes are indicated in two possible
     * ways.  One is through the set of local nodes to start.  The other is through {@link Address::isOwnHost} being
     * true.
     *
     * @param appDefinition     the application definition
     * @param localNodesToStart the locally run nodeIds
     * @return a map from nodeIds to {@link SwirldMain} instances
     * @throws AppLoaderException             if there are issues loading the user app
     * @throws ConstructableRegistryException if there are issues registering
     *                                        {@link com.swirlds.common.constructable.RuntimeConstructable} classes
     */
    @NonNull
    private Map<NodeId, SwirldMain> loadSwirldMains(
            @NonNull final ApplicationDefinition appDefinition, @NonNull final Set<NodeId> localNodesToStart) {
        Objects.requireNonNull(appDefinition, "appDefinition must not be null");
        Objects.requireNonNull(localNodesToStart, "localNodesToStart must not be null");
        try {
            // Create the SwirldAppLoader
            final SwirldAppLoader appLoader;
            try {
                appLoader =
                        SwirldAppLoader.loadSwirldApp(appDefinition.getMainClassName(), appDefinition.getAppJarPath());
            } catch (final AppLoaderException e) {
                CommonUtils.tellUserConsolePopup("ERROR", e.getMessage());
                throw e;
            }

            // Register all RuntimeConstructable classes
            logger.debug(STARTUP.getMarker(), "Scanning the classpath for RuntimeConstructable classes");
            final long start = System.currentTimeMillis();
            ConstructableRegistry.getInstance().registerConstructables("", appLoader.getClassLoader());
            logger.debug(
                    STARTUP.getMarker(),
                    "Done with registerConstructables, time taken {}ms",
                    System.currentTimeMillis() - start);

            // Create the SwirldMain instances
            final Map<NodeId, SwirldMain> appMains = new HashMap<>();
            final AddressBook addressBook = appDefinition.getAddressBook();
            for (final Address address : addressBook) {
                if (localNodesToStart.contains(address.getNodeId()) || address.isOwnHost()) {
                    appMains.put(address.getNodeId(), buildAppMain(appDefinition, appLoader));
                }
            }
            return appMains;
        } catch (final Exception ex) {
            throw new RuntimeException("Error loading SwirldMains", ex);
        }
    }

    /**
     * Writes all settings and config values to settingsUsed.txt
     *
     * @param configuration the configuration values to write
     */
    private void writeSettingsUsed(final Configuration configuration) {
        final StringBuilder settingsUsedBuilder = new StringBuilder();

        // Add all settings values to the string builder
        final PathsConfig pathsConfig = configuration.getConfigData(PathsConfig.class);
        if (Files.exists(pathsConfig.getSettingsPath())) {
            Settings.getInstance().addSettingsUsed(settingsUsedBuilder);
        }

        settingsUsedBuilder.append(System.lineSeparator());
        settingsUsedBuilder.append("-------------Configuration Values-------------");
        settingsUsedBuilder.append(System.lineSeparator());

        // Add all config values to the string builder
        ConfigExport.addConfigContents(configuration, settingsUsedBuilder);

        // Write the settingsUsed.txt file
        final Path settingsUsedPath = pathsConfig.getSettingsUsedDir().resolve(SettingConstants.SETTING_USED_FILENAME);
        try (final OutputStream outputStream = new FileOutputStream(settingsUsedPath.toFile())) {
            outputStream.write(settingsUsedBuilder.toString().getBytes(StandardCharsets.UTF_8));
        } catch (final IOException | RuntimeException e) {
            logger.error(STARTUP.getMarker(), "Failed to write settingsUsed to file {}", settingsUsedPath, e);
        }
    }

    /**
     * Start the browser running, if it isn't already running. If it's already running, then Browser.main does nothing.
     * Normally, an app calling Browser.main has no effect, because it was the browser that launched the app in the
     * first place, so the browser is already running.
     * <p>
     * But during app development, it can be convenient to give the app a main method that calls Browser.main. If there
     * is a config.txt file that says to run the app that is being developed, then the developer can run the app within
     * Eclipse. Eclipse will call the app's main() method, which will call the browser's main() method, which launches
     * the browser. The app's main() then returns, and the app stops running. Then the browser will load the app
     * (because of the config.txt file) and let it run normally within the browser. All of this happens within Eclipse,
     * so the Eclipse debugger works, and Eclipse breakpoints within the app will work.
     *
     * @param args args is ignored, and has no effect
     */
    public static synchronized void parseCommandLineArgsAndLaunch(final String... args) {
        if (INSTANCE != null) {
            return;
        }

        // This set contains the nodes set by the command line to start, if none are passed, then IP
        // addresses will be compared to determine which node to start
        final Set<NodeId> localNodesToStart = new HashSet<>();

        // Parse command line arguments (rudimentary parsing)
        String currentOption = null;
        if (args != null) {
            for (final String item : args) {
                final String arg = item.trim().toLowerCase();
                if (arg.equals("-local")) {
                    currentOption = arg;
                } else if (currentOption != null) {
                    try {
                        localNodesToStart.add(new NodeId(Integer.parseInt(arg)));
                    } catch (final NumberFormatException ex) {
                        // Intentionally suppress the NumberFormatException
                    }
                }
            }
        }

        launch(
                localNodesToStart,
                ConfigurationHolder.getConfigData(PathsConfig.class).getLogPath());
    }

    /**
     * Launch the browser.
     *
     * @param localNodesToStart a set of nodes that should be started in this JVM instance
     * @param log4jPath         the path to the log4j configuraiton file, if null then log4j is not started
     */
    public static synchronized void launch(final Set<NodeId> localNodesToStart, final Path log4jPath) {
        if (INSTANCE != null) {
            return;
        }

        // Initialize the log4j2 configuration and logging subsystem if a log4j2.xml file is present in the current
        // working directory
        try {
            if (log4jPath != null) {
                Log4jSetup.startLoggingFramework(log4jPath);
            }
            logger = LogManager.getLogger(Browser.class);

            if (Thread.getDefaultUncaughtExceptionHandler() == null) {
                Thread.setDefaultUncaughtExceptionHandler((final Thread t, final Throwable e) ->
                        logger.error(EXCEPTION.getMarker(), "exception on thread {}", t.getName(), e));
            }

            final LoggerContextFactory factory = LogManager.getFactory();
            if (factory instanceof final Log4jContextFactory contextFactory) {
                // Do not allow log4j to use its own shutdown hook. Use our own shutdown
                // hook to stop log4j. This allows us to write a final log message before
                // the logger is shut down.
                ((DefaultShutdownCallbackRegistry) contextFactory.getShutdownCallbackRegistry()).stop();
                Runtime.getRuntime()
                        .addShutdownHook(new ThreadConfiguration(getStaticThreadManager())
                                .setComponent("browser")
                                .setThreadName("shutdown-hook")
                                .setRunnable(() -> {
                                    logger.info(STARTUP.getMarker(), "JVM is shutting down.");
                                    LogManager.shutdown();
                                })
                                .build());
            }
        } catch (final Exception e) {
            LogManager.getLogger(Browser.class).fatal("Unable to load log context", e);
            System.err.println("FATAL Unable to load log context: " + e);
        }
        try {
            StartupTime.markStartupTime();
            INSTANCE = new Browser(localNodesToStart);
        } catch (IOException e) {
            throw new RuntimeException("Unable to create Browser", e);
        }
    }

    /**
     * Instantiate and start the thread dump generator, if enabled via the {@link Settings#getThreadDumpPeriodMs()}
     * setting.
     */
    private void startThreadDumpGenerator() {
        if (Settings.getInstance().getThreadDumpPeriodMs() > 0) {
            final Path dir = getAbsolutePath(Settings.getInstance().getThreadDumpLogDir());
            if (!Files.exists(dir)) {
                rethrowIO(() -> Files.createDirectories(dir));
            }
            logger.info(STARTUP.getMarker(), "Starting thread dump generator and save to directory {}", dir);
            ThreadDumpGenerator.generateThreadDumpAtIntervals(
                    dir, Settings.getInstance().getThreadDumpPeriodMs());
        }
    }

    /**
     * Instantiate and start the JVMPauseDetectorThread, if enabled via the
     * {@link Settings#getJVMPauseDetectorSleepMs()} setting.
     */
    private void startJVMPauseDetectorThread() {
        if (Settings.getInstance().getJVMPauseDetectorSleepMs() > 0) {
            final JVMPauseDetectorThread jvmPauseDetectorThread = new JVMPauseDetectorThread(
                    (pauseTimeMs, allocTimeMs) -> {
                        if (pauseTimeMs > Settings.getInstance().getJVMPauseReportMs()) {
                            logger.warn(
                                    EXCEPTION.getMarker(),
                                    "jvmPauseDetectorThread detected JVM paused for {} ms, allocation pause {} ms",
                                    pauseTimeMs,
                                    allocTimeMs);
                        }
                    },
                    Settings.getInstance().getJVMPauseDetectorSleepMs());
            jvmPauseDetectorThread.start();
            logger.debug(STARTUP.getMarker(), "jvmPauseDetectorThread started");
        }
    }

    /**
     * Build the app main.
     *
     * @param appDefinition the app definition
     * @param appLoader     an object capable of loading the app
     * @return the new app main
     */
    private static SwirldMain buildAppMain(final ApplicationDefinition appDefinition, final SwirldAppLoader appLoader) {
        try {
            return appLoader.instantiateSwirldMain();
        } catch (final Exception e) {
            CommonUtils.tellUserConsolePopup(
                    "ERROR",
                    "ERROR: There are problems starting class " + appDefinition.getMainClassName() + "\n"
                            + ExceptionUtils.getStackTrace(e));
            logger.error(EXCEPTION.getMarker(), "Problems with class {}", appDefinition.getMainClassName(), e);
            throw new RuntimeException(e);
        }
    }

    private Collection<SwirldsPlatform> createLocalPlatforms(
            @NonNull final ApplicationDefinition appDefinition,
            @NonNull final Map<NodeId, Crypto> crypto,
            @NonNull final InfoSwirld infoSwirld,
            @NonNull final Map<NodeId, SwirldMain> appMains,
            @NonNull final Configuration configuration,
            @NonNull final MetricsProvider metricsProvider) {
        Objects.requireNonNull(appDefinition, "the app definition must not be null");
        Objects.requireNonNull(crypto, "the crypto array must not be null");
        Objects.requireNonNull(infoSwirld, "the infoSwirld must not be null");
        Objects.requireNonNull(appMains, "the appMains map must not be null");
        Objects.requireNonNull(configuration, "the configuration must not be null");
        Objects.requireNonNull(metricsProvider, "the metricsProvider must not be null");

        final List<SwirldsPlatform> platforms = new ArrayList<>();

        final AddressBook addressBook = appDefinition.getAddressBook();

        int ownHostIndex = 0;

        for (final Address address : addressBook) {
            final NodeId nodeId = address.getNodeId();
            final int instanceNumber = addressBook.getIndexOfNodeId(nodeId);

            if (appMains.containsKey(nodeId)) {
                // this is a node to start locally.
                final String platformName = address.getNickname()
                        + " - " + address.getSelfName()
                        + " - " + infoSwirld.name
                        + " - " + infoSwirld.app.name;

                final PlatformContext platformContext =
                        new DefaultPlatformContext(nodeId, metricsProvider, configuration);

                SwirldMain appMain = appMains.get(nodeId);

                // name of the app's SwirldMain class
                final String mainClassName = appDefinition.getMainClassName();
                // the name of this swirld
                final String swirldName = appDefinition.getSwirldName();
                final SoftwareVersion appVersion = appMain.getSoftwareVersion();

                final RecycleBin recycleBin;
                try {
                    recycleBin = RecycleBin.create(configuration, nodeId);
                } catch (IOException e) {
                    throw new UncheckedIOException("unable to create recycle bin", e);
                }

                // We can't send a "real" dispatch, since the dispatcher will not have been started by the
                // time this class is used.
                final EmergencyRecoveryManager emergencyRecoveryManager = new EmergencyRecoveryManager(
                        shutdown::shutdown, Settings.getInstance().getEmergencyRecoveryFileLoadDir());

                final ReservedSignedState loadedSignedState = getUnmodifiedSignedStateFromDisk(
                        platformContext,
                        mainClassName,
                        swirldName,
                        nodeId,
                        appVersion,
                        addressBook.copy(),
                        emergencyRecoveryManager);

                // check software version compatibility
                final boolean softwareUpgrade =
                        BootstrapUtils.detectSoftwareUpgrade(appVersion, loadedSignedState.getNullable());

                if (softwareUpgrade) {
                    try {
                        logger.info(STARTUP.getMarker(), "Clearing recycle bin as part of software upgrade workflow.");
                        recycleBin.clear();
                    } catch (final IOException e) {
                        throw new UncheckedIOException("Failed to clear recycle bin", e);
                    }
                }

                // Initialize the address book from the configuration and platform saved state.
                final AddressBookInitializer addressBookInitializer = new AddressBookInitializer(
                        appVersion,
                        softwareUpgrade,
                        loadedSignedState.getNullable(),
                        addressBook.copy(),
                        platformContext);

                // set here, then given to the state in run(). A copy of it is given to hashgraph.
                final AddressBook initialAddressBook = addressBookInitializer.getInitialAddressBook();

                GuiPlatformAccessor.getInstance().setPlatformName(nodeId, platformName);
                GuiPlatformAccessor.getInstance().setSwirldId(nodeId, appDefinition.getSwirldId());
                GuiPlatformAccessor.getInstance().setInstanceNumber(nodeId, instanceNumber);

                final SwirldsPlatform platform = new SwirldsPlatform(
                        platformContext,
                        crypto.get(nodeId),
                        recycleBin,
                        initialAddressBook,
                        nodeId,
                        mainClassName,
                        swirldName,
                        appVersion,
                        appMain::newState,
                        loadedSignedState,
                        emergencyRecoveryManager);
                platforms.add(platform);

                new InfoMember(infoSwirld, instanceNumber, platform);

                appMain.init(platform, nodeId);

                final Thread appThread = new ThreadConfiguration(getStaticThreadManager())
                        .setNodeId(nodeId)
                        .setComponent("app")
                        .setThreadName("appMain")
                        .setRunnable(appMain)
                        .build();
                // IMPORTATNT: this swirlds app thread must be non-daemon,
                // so that the JVM will not exit when the main thread exits
                appThread.setDaemon(false);
                appRunThreads[ownHostIndex] = appThread;

                ownHostIndex++;
                synchronized (getPlatforms()) {
                    getPlatforms().add(platform);
                }
            }
        }

        return Collections.unmodifiableList(platforms);
    }

    /**
     * Load the signed state from the disk if it is present.
     *
     * @param mainClassName            the name of the app's SwirldMain class.
     * @param swirldName               the name of the swirld to load the state for.
     * @param selfId                   the ID of the node to load the state for.
     * @param appVersion               the version of the app to use for emergency recovery.
     * @param configAddressBook        the address book to use for emergency recovery.
     * @param emergencyRecoveryManager the emergency recovery manager to use for emergency recovery.
     * @return the signed state loaded from disk.
     */
    @NonNull
    private ReservedSignedState getUnmodifiedSignedStateFromDisk(
            @NonNull final PlatformContext platformContext,
            @NonNull final String mainClassName,
            @NonNull final String swirldName,
            @NonNull final NodeId selfId,
            @NonNull final SoftwareVersion appVersion,
            @NonNull final AddressBook configAddressBook,
            @NonNull final EmergencyRecoveryManager emergencyRecoveryManager) {

        final String actualMainClassName =
                configuration.getConfigData(StateConfig.class).getMainClassName(mainClassName);

        final SavedStateInfo[] savedStateFiles = getSavedStateFiles(actualMainClassName, selfId, swirldName);

        // We can't send a "real" dispatcher for shutdown, since the dispatcher will not have been started by the
        // time this class is used.
        final SavedStateLoader savedStateLoader = new SavedStateLoader(
                platformContext,
                shutdown::shutdown,
                configAddressBook,
                savedStateFiles,
                appVersion,
                () -> new EmergencySignedStateValidator(emergencyRecoveryManager.getEmergencyRecoveryFile()),
                emergencyRecoveryManager);
        try {
            return savedStateLoader.getSavedStateToLoad();
        } catch (final Exception e) {
            logger.error(EXCEPTION.getMarker(), "Signed state not loaded from disk:", e);
            if (configuration.getConfigData(StateConfig.class).requireStateLoad()) {
                exitSystem(SystemExitCode.SAVED_STATE_NOT_LOADED);
            }
        }
        return createNullReservation();
    }

    /**
     * Instantiate and run all the local platforms specified in the given config.txt file. This method reads in and
     * parses the config.txt file.
     *
     * @throws UnknownHostException problems getting an IP address for another user
     * @throws SocketException      problems getting the IP address for self
     */
    private void startPlatforms(
            @NonNull final Configuration configuration,
            @NonNull final ApplicationDefinition appDefinition,
            @NonNull final Map<NodeId, SwirldMain> appMains) {

        final AddressBook addressBook = appDefinition.getAddressBook();

        // If enabled, clean out the signed state directory. Needs to be done before the platform/state is started up,
        // as we don't want to delete the temporary file directory if it ends up being put in the saved state directory.
        final StateConfig stateConfig = configuration.getConfigData(StateConfig.class);
        final String mainClassName = stateConfig.getMainClassName(appDefinition.getMainClassName());
        if (stateConfig.cleanSavedStateDirectory()) {
            SignedStateFileUtils.cleanStateDirectory(mainClassName);
        }

        final int ownHostCount = Math.min(getOwnHostCount(addressBook), appMains.size());
        logger.info(STARTUP.getMarker(), "there are {} nodes with local IP addresses", ownHostCount);

        // if the local machine did not match any address in the address book then we should log an error and exit
        if (ownHostCount < 1) {
            final String externalIpAddress = (Network.getExternalIpAddress() != null)
                    ? Network.getExternalIpAddress().getIpAddress()
                    : null;
            logger.error(
                    EXCEPTION.getMarker(),
                    new NodeAddressMismatchPayload(Network.getInternalIPAddress(), externalIpAddress));
            exitSystem(NODE_ADDRESS_MISMATCH);
        }

        // the thread for each Platform.run
        // will create a new thread with a new Platform for each local address
        // general address number addIndex is local address number i
        appRunThreads = new Thread[ownHostCount];
        appDefinition.setMasterKey(new byte[CryptoConstants.SYM_KEY_SIZE_BYTES]);
        appDefinition.setSwirldId(new byte[CryptoConstants.HASH_SIZE_BYTES]);

        // Create the various keys and certificates (which are saved in various Crypto objects).
        // Save the certificates in the trust stores.
        // Save the trust stores in the address book.

        logger.debug(STARTUP.getMarker(), "About do crypto instantiation");
        final Map<NodeId, Crypto> crypto = initNodeSecurity(appDefinition.getAddressBook(), configuration);
        logger.debug(STARTUP.getMarker(), "Done with crypto instantiation");

        // the AddressBook is not changed after this point, so we calculate the hash now
        CryptographyHolder.get().digestSync(addressBook);

        final InfoApp infoApp = getStateHierarchy().getInfoApp(appDefinition.getApplicationName());
        final InfoSwirld infoSwirld = new InfoSwirld(infoApp, appDefinition.getSwirldId());

        logger.debug(STARTUP.getMarker(), "Starting platforms");

        // Setup metrics system
        final DefaultMetricsProvider metricsProvider = new DefaultMetricsProvider(configuration);
        final Metrics globalMetrics = metricsProvider.createGlobalMetrics();
        CryptoMetrics.registerMetrics(globalMetrics);

        // Create all instances for all nodes that should run locally
        final Collection<SwirldsPlatform> platforms =
                createLocalPlatforms(appDefinition, crypto, infoSwirld, appMains, configuration, metricsProvider);

        // Write all metrics information to file
        MetricsDocUtils.writeMetricsDocumentToFile(globalMetrics, getPlatforms(), configuration);

        platforms.forEach(SwirldsPlatform::start);

        for (int nodeIndex = 0; nodeIndex < appRunThreads.length; nodeIndex++) {
            appRunThreads[nodeIndex].start();
        }

        // Initialize the thread dump generator, if enabled via settings
        startThreadDumpGenerator();

        // Initialize JVMPauseDetectorThread, if enabled via settings
        startJVMPauseDetectorThread();

        logger.info(STARTUP.getMarker(), "Starting metrics");
        metricsProvider.start();

        logger.debug(STARTUP.getMarker(), "Done with starting platforms");
    }

    public static void main(final String[] args) {
        parseCommandLineArgsAndLaunch(args);
    }
}<|MERGE_RESOLUTION|>--- conflicted
+++ resolved
@@ -240,11 +240,8 @@
                 .withConfigDataType(UptimeConfig.class)
                 .withConfigDataType(RecycleBinConfig.class)
                 .withConfigDataType(EventConfig.class)
-<<<<<<< HEAD
-                .withConfigDataType(EventCreationConfig.class);
-=======
+                .withConfigDataType(EventCreationConfig.class)
                 .withConfigDataType(PathsConfig.class);
->>>>>>> 5f564ae4
 
         // Assume all locally run instances provide the same configuration definitions to the configuration builder.
         if (appMains.size() > 0) {
