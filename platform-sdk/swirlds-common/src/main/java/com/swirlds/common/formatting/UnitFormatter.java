--- conflicted
+++ resolved
@@ -85,10 +85,7 @@
      * @param unitFormat the unit format
      * @return this object
      */
-<<<<<<< HEAD
-=======
-    @NonNull
->>>>>>> a6eb30c3
+    @NonNull
     public UnitFormatter setUnitFormat(@NonNull final UnitFormat unitFormat) {
         this.unitFormat = unitFormat;
         return this;
@@ -223,26 +220,7 @@
      * @return true if the quantity string requires a plural unit
      */
     private boolean isQuantityPlural(@NonNull final String quantityString) {
-<<<<<<< HEAD
-        boolean plural = false;
-
-        if (quantityString.charAt(0) != '1') {
-            plural = true;
-        } else if (quantityString.length() > 1) {
-            if (quantityString.charAt(1) != '.') {
-                plural = true;
-            } else {
-                for (int i = 2; i < quantityString.length(); i++) {
-                    final char c = quantityString.charAt(i);
-                    if (c != '0') {
-                        plural = true;
-                        break;
-                    }
-                }
-            }
-        }
-
-        return plural;
+        return Double.parseDouble(quantityString.replace(",", "")) != 1.0;
     }
 
     /**
@@ -261,27 +239,6 @@
             stringBuilder.append(" ");
         }
 
-=======
-        return Double.parseDouble(quantityString.replace(",", "")) != 1.0;
-    }
-
-    /**
-     * Append the unit to the string builder.
-     *
-     * @param stringBuilder  the string builder to append to
-     * @param quantityString the quantity string
-     * @param finalUnit      the unit to append
-     */
-    private void appendUnit(
-            @NonNull final StringBuilder stringBuilder,
-            @NonNull final String quantityString,
-            @NonNull final Unit<?> finalUnit) {
-
-        if (showSpaceInBetween) {
-            stringBuilder.append(" ");
-        }
-
->>>>>>> a6eb30c3
         if (abbreviate) {
             stringBuilder.append(finalUnit.getAbbreviation());
         } else {
@@ -335,23 +292,6 @@
      *
      * @param stringBuilder    the string builder to write the rendered string to
      * @param startingQuantity the starting quantity
-<<<<<<< HEAD
-     * @return the remainder
-     */
-    private Unit.SimplifiedQuantity<?> addTerm(
-            @NonNull final StringBuilder stringBuilder, @NonNull final Unit.SimplifiedQuantity<?> startingQuantity) {
-
-        final Unit.SimplifiedQuantity<?> simplifiedQuantity =
-                startingQuantity.unit().simplify(startingQuantity.quantity());
-        final long roundedDownQuantity = (long) simplifiedQuantity.quantity();
-
-        final Unit.SimplifiedQuantity<?> remainder = new Unit.SimplifiedQuantity<>(
-                simplifiedQuantity.quantity() - roundedDownQuantity, simplifiedQuantity.unit());
-
-        final String termString;
-        if (remainder.unit() == unit) {
-            termString = commaSeparatedNumber(simplifiedQuantity.quantity(), decimalPlaces);
-=======
      * @param finalUnitOrdinal the lowest unit ordinal that may be displayed
      * @return the remainder
      */
@@ -370,7 +310,6 @@
         final String termString;
         if (simplifiedRemainder.unit().ordinal() < finalUnitOrdinal) {
             termString = commaSeparatedNumber(startingQuantity.quantity(), decimalPlaces);
->>>>>>> a6eb30c3
         } else {
             termString = commaSeparatedNumber(roundedDownQuantity, 0);
         }
@@ -378,15 +317,9 @@
         stringBuilder.append(termString);
 
         // multi simplified format always displays the unit
-<<<<<<< HEAD
-        appendUnit(stringBuilder, termString, simplifiedQuantity.unit());
-
-        return remainder;
-=======
         appendUnit(stringBuilder, termString, startingQuantity.unit());
 
         return simplifiedRemainder;
->>>>>>> a6eb30c3
     }
 
     /**
@@ -396,15 +329,6 @@
      */
     private void formatWithMultiSimplifiedUnits(@NonNull final StringBuilder stringBuilder) {
         double originalQuantity = longQuantity == null ? doubleQuantity : (double) longQuantity;
-<<<<<<< HEAD
-
-        Unit.SimplifiedQuantity<?> remainder =
-                addTerm(stringBuilder, new Unit.SimplifiedQuantity<>(originalQuantity, unit));
-
-        while (remainder.unit().ordinal() > unit.ordinal()) {
-            stringBuilder.append(" ");
-            remainder = addTerm(stringBuilder, remainder);
-=======
         final Unit.SimplifiedQuantity<?> firstTerm =
                 new Unit.SimplifiedQuantity<>(originalQuantity, unit).unit().simplify(originalQuantity);
 
@@ -422,7 +346,6 @@
         while (remainder.unit().ordinal() >= finalUnitOrdinal) {
             stringBuilder.append(" ");
             remainder = addTerm(stringBuilder, remainder, finalUnitOrdinal);
->>>>>>> a6eb30c3
         }
     }
 
