--- conflicted
+++ resolved
@@ -14,21 +14,6 @@
  * limitations under the License.
  */
 
-<<<<<<< HEAD
-plugins {
-    id("com.swirlds.platform.conventions")
-    id("com.swirlds.platform.application")
-}
-
-dependencies {
-    // Individual Dependencies
-    implementation(project(":swirlds-merkle"))
-
-    // Bundle dependencies
-    implementation(libs.bundles.pbj)
-}
-=======
 plugins { id("com.hedera.hashgraph.application") }
 
-application.mainClass.set("com.swirlds.demo.migration.MigrationTestingToolMain")
->>>>>>> 9002d3cf
+application.mainClass.set("com.swirlds.demo.migration.MigrationTestingToolMain")