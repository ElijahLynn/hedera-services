/*
 * Copyright (C) 2020-2023 Hedera Hashgraph, LLC
 *
 * Licensed under the Apache License, Version 2.0 (the "License");
 * you may not use this file except in compliance with the License.
 * You may obtain a copy of the License at
 *
 *      http://www.apache.org/licenses/LICENSE-2.0
 *
 * Unless required by applicable law or agreed to in writing, software
 * distributed under the License is distributed on an "AS IS" BASIS,
 * WITHOUT WARRANTIES OR CONDITIONS OF ANY KIND, either express or implied.
 * See the License for the specific language governing permissions and
 * limitations under the License.
 */

package com.swirlds.platform.test.event;

import static java.lang.Integer.max;

import com.swirlds.common.constructable.ConstructableRegistry;
import com.swirlds.common.constructable.ConstructableRegistryException;
<<<<<<< HEAD
=======
import com.swirlds.common.crypto.Hash;
import com.swirlds.common.system.NodeId;
import com.swirlds.common.system.address.AddressBook;
>>>>>>> 60a1726b
import com.swirlds.common.test.merkle.util.MerkleSerializeUtils;
import com.swirlds.platform.internal.EventImpl;
import com.swirlds.platform.state.State;
import com.swirlds.platform.state.signed.SignedState;
import com.swirlds.test.framework.context.TestPlatformContextBuilder;
import edu.umd.cs.findbugs.annotations.NonNull;
import java.io.IOException;
import java.nio.file.Path;
import java.util.ArrayList;
import java.util.Arrays;
import java.util.HashMap;
import java.util.HashSet;
import java.util.List;
import java.util.Map;
import java.util.Random;
import java.util.Set;
import org.apache.commons.lang3.tuple.Pair;

public abstract class EventUtils {

    /**
     * Creates a copy of the supplies SignedState to simulate a restart or reconnect
     *
     * @param signedState the state to copy
     * @return a copy of the state
     */
    public static SignedState serializeDeserialize(final Path dir, final SignedState signedState)
            throws ConstructableRegistryException, IOException {
        final ConstructableRegistry registry = ConstructableRegistry.getInstance();
        registry.registerConstructables("com.swirlds.platform.state");
        registry.registerConstructables("com.swirlds.common.*");
        final State stateCopy = MerkleSerializeUtils.serializeDeserialize(dir, signedState.getState());
        final SignedState signedStateCopy =
                new SignedState(TestPlatformContextBuilder.create().build(), stateCopy, "test");
        signedStateCopy.setSigSet(signedState.getSigSet());
        return signedStateCopy;
    }

    /**
     * Converts events in the SignedState to IndexedEvent
     *
     * @param signedState the state where events are stored
     */
    public static void convertEvents(final SignedState signedState) {
        final IndexedEvent[] indexedEvents = Arrays.stream(signedState
                        .getState()
                        .getPlatformState()
                        .getPlatformData()
                        .getEvents())
                .map(IndexedEvent::new)
                .toArray(IndexedEvent[]::new);
        State.linkParents(indexedEvents);
        signedState.getState().getPlatformState().getPlatformData().setEvents(indexedEvents);
<<<<<<< HEAD
=======
        return indexedEvents;
    }

    /**
     * Get a map from creator sequence pairs to the corresponding event.
     *
     * @param events
     * 		an array of events
     */
    public static Map<Hash, EventImpl> getEventMap(final EventImpl[] events) {
        final Map<Hash, EventImpl> map = new HashMap<>();
        for (final EventImpl event : events) {
            map.put(event.getBaseHash(), event);
        }
        return map;
    }

    /**
     * Find the max generation number for each node in a sequence of events. Assumes events are sorted and that there
     * are no forks.
     *
     * @param events
     * 		a list of events
     * @param numberOfNodes
     * 		the total number of nodes
     * @return a map containing the max generation number for each node
     */
    @NonNull
    public static Map<NodeId, Long> getLastGenerationInState(
            @NonNull final EventImpl[] events, final int numberOfNodes) {
        Objects.requireNonNull(events, "events must not be null");
        final Map<NodeId, Long> last = new HashMap<>(numberOfNodes);
        for (final EventImpl event : events) {
            last.put(event.getCreatorId(), event.getGeneration());
        }
        return last;
>>>>>>> 60a1726b
    }

    /**
     * Choose a random integer given a list of probabilistic weights.
     *
     * @param weights a list of weights. Each weight must be positive. Sum of all weights must be
     *     greater than 0.
     * @return an integer between 0 (inclusive) and weights.size() (exclusive)
     */
    public static int weightedChoice(final Random random, final List<Double> weights) {

        double totalWeight = 0.0;
        for (final Double weight : weights) {
            totalWeight += weight;
        }

        if (totalWeight <= 0.0) {
            throw new IllegalArgumentException("Total weight must be greater than 0.0.");
        }

        // FUTURE WORK this can be done in logn time with a binary search

        final double randomValue = random.nextDouble() * totalWeight;
        double sum = 0.0;
        int choice = -1;
        for (int index = 0; index < weights.size(); index++) {
            choice = index;
            sum += weights.get(index);
            if (sum > randomValue) {
                break;
            }
        }

        return choice;
    }

<<<<<<< HEAD
    /** Check to see if all events have increasing generation numbers for each node. */
    public static boolean areGenerationNumbersValid(final Iterable<IndexedEvent> events, final int numberOfNodes) {
        final Map<Long, Long> previousGenNumber = new HashMap<>();
        for (long nodeID = 0; nodeID < numberOfNodes; nodeID++) {
            previousGenNumber.put(nodeID, -1L);
        }
=======
    /**
     * Check to see if all events have increasing generation numbers for each node.
     */
    public static boolean areGenerationNumbersValid(
            @NonNull final Iterable<IndexedEvent> events, final int numberOfNodes) {
        Objects.requireNonNull(events, "events must not be null");
        final Map<NodeId, Long> previousGenNumber = new HashMap<>(numberOfNodes);
>>>>>>> 60a1726b

        for (final IndexedEvent event : events) {
            final NodeId nodeId = event.getCreatorId();
            if (previousGenNumber.containsKey(nodeId)) {
                if (previousGenNumber.get(nodeId) >= event.getGeneration()) {
                    return false;
                }
            }
            previousGenNumber.put(nodeId, event.getGeneration());
        }
        return true;
    }

    /** Given a list of events, check if each event comes after all of its ancestors. */
    public static boolean isEventOrderValid(final List<IndexedEvent> events) {
        final Set<IndexedEvent> eventsEncountered = new HashSet<>();

        for (final IndexedEvent event : events) {
            final IndexedEvent selfParent = (IndexedEvent) event.getSelfParent();
            final IndexedEvent otherParent = (IndexedEvent) event.getOtherParent();

            if (selfParent != null) {
                if (!eventsEncountered.contains(selfParent)) {
                    return false;
                }
            }

            if (otherParent != null) {
                if (!eventsEncountered.contains(otherParent)) {
                    return false;
                }
            }

            eventsEncountered.add(event);
        }
        return true;
    }

    /** Used for sorting a list of events. */
    public static int compareEvents(final IndexedEvent event1, final IndexedEvent event2) {
        return (int) (event1.getGeneratorIndex() - event2.getGeneratorIndex());
    }

    /**
     * Sort a list of events on generator ID.
     *
     * @param events An unsorted list of events.
     * @return A sorted list of events.
     */
    public static List<IndexedEvent> sortEventList(final List<IndexedEvent> events) {
        final List<IndexedEvent> sortedEvents = new ArrayList<>(events);
        sortedEvents.sort(EventUtils::compareEvents);
        return sortedEvents;
    }

    /** Check if two event lists contain the same values (but in a possibly different order). */
    public static boolean areEventListsEquivalent(List<IndexedEvent> events1, List<IndexedEvent> events2) {
        events1 = sortEventList(events1);
        events2 = sortEventList(events2);
        return events1.equals(events2);
    }

    /**
     * A "dynamic" value that actually returns a static constant.
     *
     * @param staticValue the value to always return
     */
    public static <T> DynamicValue<T> staticDynamicValue(final T staticValue) {
        return (Random random, long eventIndex, T previousValue) -> staticValue;
    }

    /**
     * A dynamic integer that follows a power distribution.
     *
     * <p>P(0) = alpha P(1) = (1 - alpha) * alpha P(2) = (1 - alpha)^2 * alpha P(3) = (1 - alpha)^3
     * * alpha ... P(n) = (1 - alpha)^n * alpha
     */
    public static DynamicValue<Integer> integerPowerDistribution(final double alpha) {
        return (Random random, long eventIndex, Integer previousValue) -> {
            int ret = 0;
            while (random.nextDouble() > alpha) {
                ret++;
            }
            return ret;
        };
    }

    /**
     * Same as integerPowerDistribution above, except if the value is below a minimum the minimum is
     * used.
     */
    public static DynamicValue<Integer> integerPowerDistribution(final double alpha, final int minimum) {
        return (Random random, long eventIndex, Integer previousValue) -> {
            int ret = 0;
            while (random.nextDouble() > alpha) {
                ret++;
            }
            return max(ret, minimum);
        };
    }

    /**
     * Calculate the age of an event's other parent. Helper method for gatherOtherParentAges.
     *
     * @param events a list of events
     * @param eventIndex the index of the event to be considered. The age of the event's other
     *     parent is returned.
     */
    private static int calculateOtherParentAge(final List<IndexedEvent> events, final int eventIndex) {

        final IndexedEvent event = events.get(eventIndex);
        final IndexedEvent otherParent = (IndexedEvent) event.getOtherParent();
        if (otherParent == null) {
            return 0;
        }
        final NodeId otherParentNode = otherParent.getCreatorId();

        int age = 0;
        for (int index = eventIndex - 1; index >= 0; index--) {
            final IndexedEvent nextEvent = events.get(index);
            if (nextEvent == otherParent) {
                break;
            }
            if (Objects.equals(nextEvent.getCreatorId(), otherParentNode)) {
                age++;
            }
        }

        return age;
    }

    /**
     * For each event, check the "age" of the other parent. Compile age data into a map.
     *
     * <p>The age of an other parent event is defined as follows: 0 = the other parent is the most
     * recent event from it's parent node 1 = the other parent is the second most recent event from
     * its other parent etc.
     *
     * <p>This method will not work correctly in the presence of forking. Age may not be constant
     * after shuffling node order.
     *
     * @param events a list of events
     * @param excludedNodes if not null, do not include data about the other parents of events
     *     created by the node IDs in this set
     * @return A map: {age : number of events with that age}
     */
    public static Map<Integer, Integer> gatherOtherParentAges(
            final List<IndexedEvent> events, final Set<NodeId> excludedNodes) {
        final Map<Integer, Integer> map = new HashMap<>();
        for (int eventIndex = 0; eventIndex < events.size(); eventIndex++) {

            if (excludedNodes != null) {
                if (excludedNodes.contains(events.get(eventIndex).getCreatorId())) {
                    continue;
                }
            }

            final int age = calculateOtherParentAge(events, eventIndex);
            if (!map.containsKey(age)) {
                map.put(age, 0);
            }
            map.put(age, map.get(age) + 1);
        }
        return map;
    }

    /**
     * Count the number of consensus events in a list of events.
     *
     * @return pair of counts where the left value is the number of consensus events and the right
     *     value is the number of stale events
     */
    public static Pair<Integer, Integer> countConsensusAndStaleEvents(final Iterable<EventImpl> events) {
        int numCons = 0;
        int numStale = 0;
        for (final EventImpl event : events) {
            if (event.isConsensus()) {
                numCons++;
            } else if (event.isStale()) {
                numStale++;
            }
        }
        return Pair.of(numCons, numStale);
    }
}<|MERGE_RESOLUTION|>--- conflicted
+++ resolved
@@ -20,12 +20,9 @@
 
 import com.swirlds.common.constructable.ConstructableRegistry;
 import com.swirlds.common.constructable.ConstructableRegistryException;
-<<<<<<< HEAD
-=======
 import com.swirlds.common.crypto.Hash;
 import com.swirlds.common.system.NodeId;
 import com.swirlds.common.system.address.AddressBook;
->>>>>>> 60a1726b
 import com.swirlds.common.test.merkle.util.MerkleSerializeUtils;
 import com.swirlds.platform.internal.EventImpl;
 import com.swirlds.platform.state.State;
@@ -79,8 +76,6 @@
                 .toArray(IndexedEvent[]::new);
         State.linkParents(indexedEvents);
         signedState.getState().getPlatformState().getPlatformData().setEvents(indexedEvents);
-<<<<<<< HEAD
-=======
         return indexedEvents;
     }
 
@@ -117,7 +112,6 @@
             last.put(event.getCreatorId(), event.getGeneration());
         }
         return last;
->>>>>>> 60a1726b
     }
 
     /**
@@ -154,14 +148,6 @@
         return choice;
     }
 
-<<<<<<< HEAD
-    /** Check to see if all events have increasing generation numbers for each node. */
-    public static boolean areGenerationNumbersValid(final Iterable<IndexedEvent> events, final int numberOfNodes) {
-        final Map<Long, Long> previousGenNumber = new HashMap<>();
-        for (long nodeID = 0; nodeID < numberOfNodes; nodeID++) {
-            previousGenNumber.put(nodeID, -1L);
-        }
-=======
     /**
      * Check to see if all events have increasing generation numbers for each node.
      */
@@ -169,7 +155,6 @@
             @NonNull final Iterable<IndexedEvent> events, final int numberOfNodes) {
         Objects.requireNonNull(events, "events must not be null");
         final Map<NodeId, Long> previousGenNumber = new HashMap<>(numberOfNodes);
->>>>>>> 60a1726b
 
         for (final IndexedEvent event : events) {
             final NodeId nodeId = event.getCreatorId();
