--- conflicted
+++ resolved
@@ -35,43 +35,22 @@
         Assertions.assertNull(mapper.getMostRecentEvent(creator1), "initially it should be empty");
         Assertions.assertNull(mapper.getMostRecentEvent(creator2), "initially it should be empty");
 
-<<<<<<< HEAD
         final GossipEvent cr1gen1 =
                 EventBuilder.builder().setCreatorId(creator1).setGeneration(1).buildGossipEvent();
-=======
-        final GossipEvent cr1gen1 = GossipEventBuilder.builder()
-                .setCreatorId(creator1.id())
-                .setGeneration(1)
-                .buildEvent();
->>>>>>> 60a1726b
         mapper.mapEvent(cr1gen1);
         Assertions.assertEquals(
                 cr1gen1, mapper.getMostRecentEvent(creator1), "the event just added should be the most recent");
         Assertions.assertNull(mapper.getMostRecentEvent(creator2), "creator1 should not affect creator2");
 
-<<<<<<< HEAD
         final GossipEvent cr1gen10 =
                 EventBuilder.builder().setCreatorId(creator1).setGeneration(10).buildGossipEvent();
-=======
-        final GossipEvent cr1gen10 = GossipEventBuilder.builder()
-                .setCreatorId(creator1.id())
-                .setGeneration(10)
-                .buildEvent();
->>>>>>> 60a1726b
         mapper.mapEvent(cr1gen10);
         Assertions.assertEquals(
                 cr1gen10, mapper.getMostRecentEvent(creator1), "the event just added should be the most recent");
         Assertions.assertNull(mapper.getMostRecentEvent(creator2), "creator1 should not affect creator2");
 
-<<<<<<< HEAD
         final GossipEvent cr1gen5 =
                 EventBuilder.builder().setCreatorId(creator1).setGeneration(5).buildGossipEvent();
-=======
-        final GossipEvent cr1gen5 = GossipEventBuilder.builder()
-                .setCreatorId(creator1.id())
-                .setGeneration(5)
-                .buildEvent();
->>>>>>> 60a1726b
         mapper.mapEvent(cr1gen5);
         Assertions.assertEquals(
                 cr1gen10, mapper.getMostRecentEvent(creator1), "the event just added should NOT be the most recent");
