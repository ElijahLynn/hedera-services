/*
 * Copyright (C) 2022-2023 Hedera Hashgraph, LLC
 *
 * Licensed under the Apache License, Version 2.0 (the "License");
 * you may not use this file except in compliance with the License.
 * You may obtain a copy of the License at
 *
 *      http://www.apache.org/licenses/LICENSE-2.0
 *
 * Unless required by applicable law or agreed to in writing, software
 * distributed under the License is distributed on an "AS IS" BASIS,
 * WITHOUT WARRANTIES OR CONDITIONS OF ANY KIND, either express or implied.
 * See the License for the specific language governing permissions and
 * limitations under the License.
 */

package com.swirlds.platform.test.event.linking;

import static org.junit.jupiter.api.Assertions.assertDoesNotThrow;
import static org.junit.jupiter.api.Assertions.assertEquals;
import static org.mockito.Mockito.when;

import com.swirlds.common.config.ConsensusConfig;
import com.swirlds.common.system.NodeId;
import com.swirlds.common.test.RandomUtils;
import com.swirlds.platform.event.GossipEvent;
import com.swirlds.platform.event.linking.OrphanBufferingLinker;
import com.swirlds.platform.event.linking.ParentFinder;
import com.swirlds.platform.gossip.shadowgraph.Generations;
import com.swirlds.platform.state.MinGenInfo;
import com.swirlds.platform.state.PlatformData;
import com.swirlds.platform.state.PlatformState;
import com.swirlds.platform.state.State;
import com.swirlds.platform.state.signed.SignedState;
import com.swirlds.platform.test.event.EventBuilder;
import com.swirlds.platform.test.event.generator.GraphGenerator;
import com.swirlds.platform.test.event.generator.StandardGraphGenerator;
import com.swirlds.platform.test.event.source.StandardEventSource;
import com.swirlds.platform.test.graph.SimpleGraphs;
import com.swirlds.test.framework.config.TestConfigBuilder;
import java.util.ArrayList;
import java.util.Collections;
import java.util.HashMap;
import java.util.HashSet;
import java.util.List;
import java.util.Map;
import java.util.Random;
import java.util.Set;
import java.util.stream.Collectors;
import java.util.stream.LongStream;
import java.util.stream.Stream;
import org.junit.jupiter.api.Assertions;
import org.junit.jupiter.api.Test;
import org.mockito.Mockito;

class OrphanBufferingLinkerTest {

    public static final int GENERATIONS_STORED = 100_000;

    /**
<<<<<<< HEAD
=======
     * Builds graph below:
     *
     * <pre>
     * 3  4
     * | /|
     * 2  |
     * | \|
     * 0  1
     * </pre>
     */
    private static List<GossipEvent> buildGraph(final Random r) {
        final GossipEvent e0 = GossipEventBuilder.builder()
                .setRandom(r)
                .setCreatorId(new NodeId(1))
                .buildEvent();
        final GossipEvent e1 = GossipEventBuilder.builder()
                .setRandom(r)
                .setCreatorId(new NodeId(2))
                .buildEvent();
        final GossipEvent e2 = GossipEventBuilder.builder()
                .setRandom(r)
                .setCreatorId(new NodeId(1))
                .setSelfParent(e0)
                .setOtherParent(e1)
                .buildEvent();
        final GossipEvent e3 = GossipEventBuilder.builder()
                .setRandom(r)
                .setCreatorId(new NodeId(1))
                .setSelfParent(e2)
                .buildEvent();
        final GossipEvent e4 = GossipEventBuilder.builder()
                .setRandom(r)
                .setCreatorId(new NodeId(2))
                .setSelfParent(e1)
                .setOtherParent(e2)
                .buildEvent();
        System.out.println("e0 " + EventStrings.toShortString(e0));
        System.out.println("e1 " + EventStrings.toShortString(e1));
        System.out.println("e2 " + EventStrings.toShortString(e2));
        System.out.println("e3 " + EventStrings.toShortString(e3));
        System.out.println("e4 " + EventStrings.toShortString(e4));
        return List.of(e0, e1, e2, e3, e4);
    }

    /**
>>>>>>> cae8b68a
     * Tests graph below:
     *
     * <pre>
     * 2
     * |
     * 1
     * </pre>
     *
     * Added in the following order: 2 1
     * Expected output: 1 2
     */
    @Test
    void singleMissingParent() {
        final ConsensusConfig consensusConfig =
                new TestConfigBuilder().getOrCreateConfig().getConfigData(ConsensusConfig.class);
        final Random r = RandomUtils.getRandomPrintSeed();
        final OrphanBufferTester orphanBuffer =
                new OrphanBufferTester(pf -> new OrphanBufferingLinker(consensusConfig, pf, GENERATIONS_STORED));

        final GossipEvent e1 = EventBuilder.builder().setRandom(r).buildGossipEvent();
        final GossipEvent e2 =
                EventBuilder.builder().setRandom(r).setSelfParent(e1).buildGossipEvent();

        orphanBuffer.linkEvent(e2);
        orphanBuffer.assertGeneration();
        orphanBuffer.linkEvent(e1);
        orphanBuffer.assertGeneration(e1);
        orphanBuffer.assertGeneration(e2);
    }

    /**
     * Tests graph: {@link SimpleGraphs#graph5e2n(Random)}
     *
     * Added in the following order: 0 2 3 4 1
     * Expected output: 0 1 2 (3 4)
     * Note: it is ok for events in brackets to be reordered
     */
    @Test
    void multipleMissingParents() {
        final ConsensusConfig consensusConfig =
                new TestConfigBuilder().getOrCreateConfig().getConfigData(ConsensusConfig.class);
        final Random r = RandomUtils.getRandomPrintSeed();
        final OrphanBufferTester orphanBuffer =
                new OrphanBufferTester(pf -> new OrphanBufferingLinker(consensusConfig, pf, GENERATIONS_STORED));

        final List<GossipEvent> graph = SimpleGraphs.graph5e2n(r);

        orphanBuffer.linkEvent(graph, 0);
        orphanBuffer.assertGeneration(graph, 0);

        orphanBuffer.linkEvent(graph, 2);
        orphanBuffer.linkEvent(graph, 3);
        orphanBuffer.linkEvent(graph, 4);
        orphanBuffer.assertOrphans(List.of(graph.get(2), graph.get(3), graph.get(4)));
        orphanBuffer.assertNumOrphans(3);
        orphanBuffer.linkEvent(graph, 1);

        orphanBuffer.assertGeneration(graph, 1);
        orphanBuffer.assertGeneration(graph, 2);
        orphanBuffer.assertGeneration(graph, 3, 4);
    }

    /**
     * Tests graph: {@link SimpleGraphs#graph5e2n(Random)}
     *
     * Added in the following order: 2 0 4 3
     * Event 1 is never added, but its generation becomes ancient
     * Expected output: 0 2 (3 4)
     * Note: it is ok for events in brackets to be reordered
     */
    @Test
    void missingExpires() {
        final ConsensusConfig consensusConfig =
                new TestConfigBuilder().getOrCreateConfig().getConfigData(ConsensusConfig.class);
        final Random r = RandomUtils.getRandomPrintSeed();
        final OrphanBufferTester orphanBuffer =
                new OrphanBufferTester(pf -> new OrphanBufferingLinker(consensusConfig, pf, GENERATIONS_STORED));

        final List<GossipEvent> graph = SimpleGraphs.graph5e2n(r);

        orphanBuffer.linkEvent(graph, 2);
        orphanBuffer.linkEvent(graph, 0);
        orphanBuffer.assertGeneration(graph, 0);

        orphanBuffer.linkEvent(graph, 4);
        orphanBuffer.linkEvent(graph, 3);

        orphanBuffer.newAncientGeneration(graph.get(1).getGeneration());
        orphanBuffer.assertGeneration(graph, 2);
        orphanBuffer.assertGeneration(graph, 3, 4);
    }

    /**
     * Creates events with a {@link GraphGenerator}, shuffles them so that they are not in topological order,
     * adds them to the {@link OrphanBufferingLinker}. Expects all events to be returned by the linker.
     */
    @Test
    void eventGenerator() {
        final ConsensusConfig consensusConfig =
                new TestConfigBuilder().getOrCreateConfig().getConfigData(ConsensusConfig.class);
        final int numNodes = 10;
        final int numEvents = 10_000;

        final Random r = RandomUtils.getRandomPrintSeed();
        final StandardGraphGenerator generator = new StandardGraphGenerator(
                r.nextLong(),
                Stream.generate(StandardEventSource::new).limit(numNodes).collect(Collectors.toList()));

        final List<GossipEvent> generatedList = Stream.generate(
                        () -> generator.generateEvent().getBaseEvent())
                .limit(numEvents)
                .collect(Collectors.toList());
        Collections.shuffle(generatedList, r);

        final List<GossipEvent> returnedList = new ArrayList<>();
        final OrphanBufferTester orphanBuffer =
                new OrphanBufferTester(pf -> new OrphanBufferingLinker(consensusConfig, pf, GENERATIONS_STORED));
        for (final GossipEvent event : generatedList) {
            orphanBuffer.linkEvent(event);
            while (orphanBuffer.hasLinkedEvents()) {
                returnedList.add(orphanBuffer.pollLinkedEvent().getBaseEvent());
            }
        }

        assertEquals(generatedList.size(), returnedList.size(), "all events should have been returned");

        final Map<Long, Set<GossipEvent>> expectedMap = new HashMap<>();
        final Map<Long, Set<GossipEvent>> actualMap = new HashMap<>();

        generatedList.forEach(e -> expectedMap
                .computeIfAbsent(e.getGeneration(), k -> new HashSet<>())
                .add(e));
        returnedList.forEach(e -> actualMap
                .computeIfAbsent(e.getGeneration(), k -> new HashSet<>())
                .add(e));

        assertEquals(expectedMap, actualMap, "all events should be the same when sorted by generation");
    }

    /**
     * Tests if the orphan buffer behaves properly when loading a signed state
     */
    @Test
    void loadState() {
        final long ancientGen = 500;
        final long roundGenStart = 1000;
        final long nonAncientGen = 1010;
        final ConsensusConfig consensusConfig =
                new TestConfigBuilder().getOrCreateConfig().getConfigData(ConsensusConfig.class);
        final long roundGenEnd = roundGenStart + consensusConfig.roundsNonAncient();
        // create an orphan buffer
        final OrphanBufferingLinker orphanBuffer =
                new OrphanBufferingLinker(consensusConfig, new ParentFinder(h -> null), GENERATIONS_STORED);

        // before we load the signed state, we will add an orphan into the buffer
        // we expect it to disappear after we load state because it will be ancient
        final GossipEvent preLoadOrphan = EventBuilder.builder()
                .setSelfParent(EventBuilder.builder().setGeneration(1).buildGossipEvent())
                .buildGossipEvent();
        orphanBuffer.linkEvent(preLoadOrphan);
        Assertions.assertFalse(orphanBuffer.hasLinkedEvents(), "the orphan should not be linked");

        // create a signed state and load it into the orphan buffer
        final List<MinGenInfo> minGenInfos = LongStream.range(roundGenStart, roundGenEnd)
                .mapToObj((l) -> new MinGenInfo(l, l))
                .toList();
        final SignedState signedState = Mockito.mock(SignedState.class);
        final State state = Mockito.mock(State.class);
        final PlatformState platformState = Mockito.mock(PlatformState.class);
        final PlatformData platformData = Mockito.mock(PlatformData.class);
        when(signedState.getState()).thenReturn(state);
        when(state.getPlatformState()).thenReturn(platformState);
        when(platformState.getPlatformData()).thenReturn(platformData);
        when(platformData.getRound()).thenReturn(roundGenStart);
        when(platformData.getMinGen(Mockito.anyLong())).thenCallRealMethod();
        when(platformData.getMinGenInfo()).thenReturn(minGenInfos);
        when(signedState.getRound()).thenReturn(roundGenEnd);
        when(signedState.getMinGenInfo()).thenReturn(minGenInfos);
        when(signedState.getMinGen(Mockito.anyLong())).thenCallRealMethod();

        orphanBuffer.loadFromSignedState(signedState);

        // now we create an ancient events and insert it
        final GossipEvent ancient = EventBuilder.builder()
                .setSelfParent(EventBuilder.builder().setGeneration(ancientGen).buildGossipEvent())
                .buildGossipEvent();
        orphanBuffer.linkEvent(ancient);
        Assertions.assertSame(
                ancient,
                orphanBuffer.pollLinkedEvent().getBaseEvent(),
                "the orphan buffer should return an ancient event as linked, since its parent are ancient");
        Assertions.assertFalse(orphanBuffer.hasLinkedEvents(), "there should be no event left in the buffer");

        // now we create a non-ancient orphan and insert it
        final GossipEvent orphan = EventBuilder.builder()
                .setSelfParent(
                        EventBuilder.builder().setGeneration(nonAncientGen).buildGossipEvent())
                .buildGossipEvent();
        orphanBuffer.linkEvent(orphan);
        Assertions.assertFalse(orphanBuffer.hasLinkedEvents(), "the orphan should not be linked");

        // after we update the generations, we expect only the recent orphan to be returned, the old orphan should have
        // been discarded
        orphanBuffer.updateGenerations(new Generations(roundGenEnd - 1, roundGenEnd, roundGenEnd + 1));
        Assertions.assertSame(
                orphan,
                orphanBuffer.pollLinkedEvent().getBaseEvent(),
                "the orphan buffer should return an ancient event as linked, since its parent are ancient");
        Assertions.assertFalse(orphanBuffer.hasLinkedEvents(), "there should be no event left in the buffer");
    }

    /**
     * Verify that orphans with missing parents outside the generation window are handled appropriately.
     */
    @Test
    void linkEventOutsideGenWindow() {
        final ConsensusConfig consensusConfig =
                new TestConfigBuilder().getOrCreateConfig().getConfigData(ConsensusConfig.class);
        final OrphanBufferTester orphanBuffer =
                new OrphanBufferTester(pf -> new OrphanBufferingLinker(consensusConfig, pf, GENERATIONS_STORED));
        final GossipEvent outsideWindow =
                EventBuilder.builder().setGeneration(GENERATIONS_STORED + 1).buildGossipEvent();

        assertDoesNotThrow(
                () -> orphanBuffer.linkEvent(outsideWindow),
                "Attempting to link an orphan event should not throw an exception");
        orphanBuffer.assertNumOrphans(0);
        orphanBuffer.assertNoLinkedEvents();
    }
}<|MERGE_RESOLUTION|>--- conflicted
+++ resolved
@@ -23,6 +23,7 @@
 import com.swirlds.common.config.ConsensusConfig;
 import com.swirlds.common.system.NodeId;
 import com.swirlds.common.test.RandomUtils;
+import com.swirlds.platform.EventStrings;
 import com.swirlds.platform.event.GossipEvent;
 import com.swirlds.platform.event.linking.OrphanBufferingLinker;
 import com.swirlds.platform.event.linking.ParentFinder;
@@ -58,8 +59,6 @@
     public static final int GENERATIONS_STORED = 100_000;
 
     /**
-<<<<<<< HEAD
-=======
      * Builds graph below:
      *
      * <pre>
@@ -71,31 +70,31 @@
      * </pre>
      */
     private static List<GossipEvent> buildGraph(final Random r) {
-        final GossipEvent e0 = GossipEventBuilder.builder()
+        final GossipEvent e0 = EventBuilder.builder()
                 .setRandom(r)
                 .setCreatorId(new NodeId(1))
-                .buildEvent();
-        final GossipEvent e1 = GossipEventBuilder.builder()
+                .buildGossipEvent();
+        final GossipEvent e1 = EventBuilder.builder()
                 .setRandom(r)
                 .setCreatorId(new NodeId(2))
-                .buildEvent();
-        final GossipEvent e2 = GossipEventBuilder.builder()
+                .buildGossipEvent();
+        final GossipEvent e2 = EventBuilder.builder()
                 .setRandom(r)
                 .setCreatorId(new NodeId(1))
                 .setSelfParent(e0)
                 .setOtherParent(e1)
-                .buildEvent();
-        final GossipEvent e3 = GossipEventBuilder.builder()
+                .buildGossipEvent();
+        final GossipEvent e3 = EventBuilder.builder()
                 .setRandom(r)
                 .setCreatorId(new NodeId(1))
                 .setSelfParent(e2)
-                .buildEvent();
-        final GossipEvent e4 = GossipEventBuilder.builder()
+                .buildGossipEvent();
+        final GossipEvent e4 = EventBuilder.builder()
                 .setRandom(r)
                 .setCreatorId(new NodeId(2))
                 .setSelfParent(e1)
                 .setOtherParent(e2)
-                .buildEvent();
+                .buildGossipEvent();
         System.out.println("e0 " + EventStrings.toShortString(e0));
         System.out.println("e1 " + EventStrings.toShortString(e1));
         System.out.println("e2 " + EventStrings.toShortString(e2));
@@ -105,7 +104,6 @@
     }
 
     /**
->>>>>>> cae8b68a
      * Tests graph below:
      *
      * <pre>
