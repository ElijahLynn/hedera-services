syntax = "proto3";

package proto;

/*-
 * ‌
 * Hedera Network Services Protobuf
 * ​
 * Copyright (C) 2018 - 2020 Hedera Hashgraph, LLC
 * ​
 * Licensed under the Apache License, Version 2.0 (the "License");
 * you may not use this file except in compliance with the License.
 * You may obtain a copy of the License at
 *
 *      http://www.apache.org/licenses/LICENSE-2.0
 *
 * Unless required by applicable law or agreed to in writing, software
 * distributed under the License is distributed on an "AS IS" BASIS,
 * WITHOUT WARRANTIES OR CONDITIONS OF ANY KIND, either express or implied.
 * See the License for the specific language governing permissions and
 * limitations under the License.
 * ‍
 */

option java_package = "com.hederahashgraph.api.proto.java";
option java_multiple_files = true;

enum ResponseCodeEnum {

  OK = 0; // The transaction passed the precheck validations.
  INVALID_TRANSACTION = 1; // For any error not handled by specific error codes listed below.
  PAYER_ACCOUNT_NOT_FOUND = 2; //Payer account does not exist.
  INVALID_NODE_ACCOUNT = 3; //Node Account provided does not match the node account of the node the transaction was submitted to.
  TRANSACTION_EXPIRED = 4; // Pre-Check error when TransactionValidStart + transactionValidDuration is less than current consensus time.
  INVALID_TRANSACTION_START = 5; // Transaction start time is greater than current consensus time
  INVALID_TRANSACTION_DURATION = 6; //valid transaction duration is a positive non zero number that does not exceed 120 seconds
  INVALID_SIGNATURE = 7; // The transaction signature is not valid
  MEMO_TOO_LONG = 8; //Transaction memo size exceeded 100 bytes
  INSUFFICIENT_TX_FEE = 9; // The fee provided in the transaction is insufficient for this type of transaction
  INSUFFICIENT_PAYER_BALANCE = 10; // The payer account has insufficient cryptocurrency to pay the transaction fee
  DUPLICATE_TRANSACTION = 11; // This transaction ID is a duplicate of one that was submitted to this node or reached consensus in the last 180 seconds (receipt period)
  BUSY = 12; //If API is throttled out
  NOT_SUPPORTED = 13; //The API is not currently supported

  INVALID_FILE_ID = 14; //The file id is invalid or does not exist
  INVALID_ACCOUNT_ID = 15; //The account id is invalid or does not exist
  INVALID_CONTRACT_ID = 16; //The contract id is invalid or does not exist
  INVALID_TRANSACTION_ID = 17; //Transaction id is not valid
  RECEIPT_NOT_FOUND = 18; //Receipt for given transaction id does not exist
  RECORD_NOT_FOUND = 19; //Record for given transaction id does not exist
  INVALID_SOLIDITY_ID = 20; //The solidity id is invalid or entity with this solidity id does not exist


  UNKNOWN = 21; // The responding node has submitted the transaction to the network. Its final status is still unknown.
  SUCCESS = 22; // The transaction succeeded
  FAIL_INVALID = 23; // There was a system error and the transaction failed because of invalid request parameters.
  FAIL_FEE = 24; // There was a system error while performing fee calculation, reserved for future.
  FAIL_BALANCE = 25; // There was a system error while performing balance checks, reserved for future.


  KEY_REQUIRED = 26; //Key not provided in the transaction body
  BAD_ENCODING = 27; //Unsupported algorithm/encoding used for keys in the transaction
  INSUFFICIENT_ACCOUNT_BALANCE = 28; //When the account balance is not sufficient for the transfer
  INVALID_SOLIDITY_ADDRESS = 29; //During an update transaction when the system is not able to find the Users Solidity address


  INSUFFICIENT_GAS = 30; //Not enough gas was supplied to execute transaction
  CONTRACT_SIZE_LIMIT_EXCEEDED = 31; //contract byte code size is over the limit
  LOCAL_CALL_MODIFICATION_EXCEPTION = 32; //local execution (query) is requested for a function which changes state
  CONTRACT_REVERT_EXECUTED = 33; //Contract REVERT OPCODE executed
  CONTRACT_EXECUTION_EXCEPTION = 34; //For any contract execution related error not handled by specific error codes listed above.
  INVALID_RECEIVING_NODE_ACCOUNT = 35; //In Query validation, account with +ve(amount) value should be Receiving node account, the receiver account should be only one account in the list
  MISSING_QUERY_HEADER = 36; // Header is missing in Query request


  ACCOUNT_UPDATE_FAILED = 37; // The update of the account failed
  INVALID_KEY_ENCODING = 38; // Provided key encoding was not supported by the system
  NULL_SOLIDITY_ADDRESS = 39; // null solidity address

  CONTRACT_UPDATE_FAILED = 40; // update of the contract failed
  INVALID_QUERY_HEADER = 41; // the query header is invalid

  INVALID_FEE_SUBMITTED = 42; // Invalid fee submitted
  INVALID_PAYER_SIGNATURE = 43; // Payer signature is invalid


  KEY_NOT_PROVIDED = 44; // The keys were not provided in the request.
  INVALID_EXPIRATION_TIME = 45; // Expiration time provided in the transaction was invalid.
  NO_WACL_KEY = 46; //WriteAccess Control Keys are not provided for the file
  FILE_CONTENT_EMPTY = 47; //The contents of file are provided as empty.
  INVALID_ACCOUNT_AMOUNTS = 48; // The crypto transfer credit and debit do not sum equal to 0
  EMPTY_TRANSACTION_BODY = 49; // Transaction body provided is empty
  INVALID_TRANSACTION_BODY = 50; // Invalid transaction body provided


  INVALID_SIGNATURE_TYPE_MISMATCHING_KEY = 51; // the type of key (base ed25519 key, KeyList, or ThresholdKey) does not match the type of signature (base ed25519 signature, SignatureList, or ThresholdKeySignature)
  INVALID_SIGNATURE_COUNT_MISMATCHING_KEY = 52; // the number of key (KeyList, or ThresholdKey) does not match that of signature (SignatureList, or ThresholdKeySignature). e.g. if a keyList has 3 base keys, then the corresponding signatureList should also have 3 base signatures.

  EMPTY_LIVE_HASH_BODY = 53; // the livehash body is empty
  EMPTY_LIVE_HASH = 54; // the livehash data is missing
  EMPTY_LIVE_HASH_KEYS = 55; // the keys for a livehash are missing
  INVALID_LIVE_HASH_SIZE = 56; // the livehash data is not the output of a SHA-384 digest

  EMPTY_QUERY_BODY = 57; // the query body is empty
  EMPTY_LIVE_HASH_QUERY = 58; // the crypto livehash query is empty
  LIVE_HASH_NOT_FOUND = 59; // the livehash is not present
  ACCOUNT_ID_DOES_NOT_EXIST = 60; // the account id passed has not yet been created.
  LIVE_HASH_ALREADY_EXISTS = 61; // the livehash already exists for a given account


  INVALID_FILE_WACL = 62; // File WACL keys are invalid
  SERIALIZATION_FAILED = 63; // Serialization failure
  TRANSACTION_OVERSIZE = 64; // The size of the Transaction is greater than transactionMaxBytes
  TRANSACTION_TOO_MANY_LAYERS = 65; // The Transaction has more than 50 levels
  CONTRACT_DELETED = 66; //Contract is marked as deleted

  PLATFORM_NOT_ACTIVE = 67; // the platform node is either disconnected or lagging behind.
  KEY_PREFIX_MISMATCH = 68; // one public key matches more than one prefixes on the signature map
  PLATFORM_TRANSACTION_NOT_CREATED = 69; // transaction not created by platform due to large backlog
  INVALID_RENEWAL_PERIOD = 70; // auto renewal period is not a positive number of seconds
  INVALID_PAYER_ACCOUNT_ID = 71; // the response code when a smart contract id is passed for a crypto API request
  ACCOUNT_DELETED = 72; // the account has been marked as deleted
  FILE_DELETED = 73; // the file has been marked as deleted
  ACCOUNT_REPEATED_IN_ACCOUNT_AMOUNTS = 74; // same accounts repeated in the transfer account list
  SETTING_NEGATIVE_ACCOUNT_BALANCE = 75; // attempting to set negative balance value for crypto account
  OBTAINER_REQUIRED =76; // when deleting smart contract that has crypto balance either transfer account or transfer smart contract is required
  OBTAINER_SAME_CONTRACT_ID =77; //when deleting smart contract that has crypto balance you can not use the same contract id as transferContractId as the one being deleted
  OBTAINER_DOES_NOT_EXIST = 78; //transferAccountId or transferContractId specified for contract delete does not exist
  MODIFYING_IMMUTABLE_CONTRACT = 79; //attempting to modify (update or delete a immutable smart contract, i.e. one created without a admin key)
  FILE_SYSTEM_EXCEPTION = 80; //Unexpected exception thrown by file system functions
  AUTORENEW_DURATION_NOT_IN_RANGE = 81; // the duration is not a subset of [MINIMUM_AUTORENEW_DURATION,MAXIMUM_AUTORENEW_DURATION]
  ERROR_DECODING_BYTESTRING = 82; // Decoding the smart contract binary to a byte array failed. Check that the input is a valid hex string.
  CONTRACT_FILE_EMPTY = 83; // File to create a smart contract was of length zero
  CONTRACT_BYTECODE_EMPTY = 84; // Bytecode for smart contract is of length zero
  INVALID_INITIAL_BALANCE=85; // Attempt to set negative initial balance
  INVALID_RECEIVE_RECORD_THRESHOLD=86 [deprecated=true]; // [Deprecated]. attempt to set negative receive record threshold
  INVALID_SEND_RECORD_THRESHOLD=87 [deprecated=true]; // [Deprecated]. attempt to set negative send record threshold
  ACCOUNT_IS_NOT_GENESIS_ACCOUNT = 88; // Special Account Operations should be performed by only Genesis account, return this code if it is not Genesis Account
  PAYER_ACCOUNT_UNAUTHORIZED = 89; // The fee payer account doesn't have permission to submit such Transaction
  INVALID_FREEZE_TRANSACTION_BODY = 90; // FreezeTransactionBody is invalid
  FREEZE_TRANSACTION_BODY_NOT_FOUND = 91; // FreezeTransactionBody does not exist
  TRANSFER_LIST_SIZE_LIMIT_EXCEEDED = 92; //Exceeded the number of accounts (both from and to) allowed for crypto transfer list
  RESULT_SIZE_LIMIT_EXCEEDED = 93; // Smart contract result size greater than specified maxResultSize
  NOT_SPECIAL_ACCOUNT = 94; //The payer account is not a special account(account 0.0.55)
  CONTRACT_NEGATIVE_GAS = 95; // Negative gas was offered in smart contract call
  CONTRACT_NEGATIVE_VALUE = 96; // Negative value / initial balance was specified in a smart contract call / create
  INVALID_FEE_FILE=97; // Failed to update fee file
  INVALID_EXCHANGE_RATE_FILE=98; // Failed to update exchange rate file
  INSUFFICIENT_LOCAL_CALL_GAS = 99; // Payment tendered for contract local call cannot cover both the fee and the gas
  ENTITY_NOT_ALLOWED_TO_DELETE = 100; // Entities with Entity ID below 1000 are not allowed to be deleted
  AUTHORIZATION_FAILED = 101; // Violating one of these rules: 1) treasury account can update all entities below 0.0.1000, 2) account 0.0.50 can update all entities from 0.0.51 - 0.0.80, 3) Network Function Master Account A/c 0.0.50 - Update all Network Function accounts & perform all the Network Functions listed below, 4) Network Function Accounts: i) A/c 0.0.55 - Update Address Book files (0.0.101/102), ii) A/c 0.0.56 - Update Fee schedule (0.0.111), iii) A/c 0.0.57 - Update Exchange Rate (0.0.112).
  FILE_UPLOADED_PROTO_INVALID = 102; // Fee Schedule Proto uploaded but not valid (append or update is required)
  FILE_UPLOADED_PROTO_NOT_SAVED_TO_DISK = 103; // Fee Schedule Proto uploaded but not valid (append or update is required)
  FEE_SCHEDULE_FILE_PART_UPLOADED = 104; // Fee Schedule Proto File Part uploaded
  EXCHANGE_RATE_CHANGE_LIMIT_EXCEEDED = 105; // The change on Exchange Rate exceeds Exchange_Rate_Allowed_Percentage
  MAX_CONTRACT_STORAGE_EXCEEDED = 106; // Contract permanent storage exceeded the currently allowable limit
  TRANSFER_ACCOUNT_SAME_AS_DELETE_ACCOUNT = 107; // Transfer Account should not be same as Account to be deleted
  TOTAL_LEDGER_BALANCE_INVALID = 108;
  EXPIRATION_REDUCTION_NOT_ALLOWED = 110; // The expiration date/time on a smart contract may not be reduced
  MAX_GAS_LIMIT_EXCEEDED = 111; //Gas exceeded currently allowable gas limit per transaction
  MAX_FILE_SIZE_EXCEEDED = 112; // File size exceeded the currently allowable limit
  INVALID_TOPIC_ID = 150; // The Topic ID specified is not in the system.
  INVALID_ADMIN_KEY = 155; // A provided admin key was invalid.
  INVALID_SUBMIT_KEY = 156; // A provided submit key was invalid.
  UNAUTHORIZED = 157; // An attempted operation was not authorized (ie - a deleteTopic for a topic with no adminKey).
  INVALID_TOPIC_MESSAGE = 158; // A ConsensusService message is empty.
  INVALID_AUTORENEW_ACCOUNT = 159; // The autoRenewAccount specified is not a valid, active account.
  AUTORENEW_ACCOUNT_NOT_ALLOWED = 160; // An adminKey was not specified on the topic, so there must not be an autoRenewAccount.
  // The topic has expired, was not automatically renewed, and is in a 7 day grace period before the topic will be
  // deleted unrecoverably. This error response code will not be returned until autoRenew functionality is supported
  // by HAPI.
  TOPIC_EXPIRED = 162;
  INVALID_CHUNK_NUMBER = 163; // chunk number must be from 1 to total (chunks) inclusive.
  INVALID_CHUNK_TRANSACTION_ID = 164; // For every chunk, the payer account that is part of initialTransactionID must match the Payer Account of this transaction. The entire initialTransactionID should match the transactionID of the first chunk, but this is not checked or enforced by Hedera except when the chunk number is 1.
  ACCOUNT_FROZEN_FOR_TOKEN = 165; // Account is frozen and cannot transact with the token
  TOKENS_PER_ACCOUNT_LIMIT_EXCEEDED = 166; // An involved account already has more than <tt>tokens.maxPerAccount</tt> associations with non-deleted tokens.
  INVALID_TOKEN_ID = 167; // The token is invalid or does not exist
  INVALID_TOKEN_DECIMALS = 168; // Invalid token decimals
  INVALID_TOKEN_INITIAL_SUPPLY = 169; // Invalid token initial supply
  INVALID_TREASURY_ACCOUNT_FOR_TOKEN = 170; // Treasury Account does not exist or is deleted
  INVALID_TOKEN_SYMBOL = 171; // Token Symbol is not UTF-8 capitalized alphabetical string
  TOKEN_HAS_NO_FREEZE_KEY = 172; // Freeze key is not set on token
  TRANSFERS_NOT_ZERO_SUM_FOR_TOKEN = 173; // Amounts in transfer list are not net zero
  MISSING_TOKEN_SYMBOL = 174; // A token symbol was not provided
  TOKEN_SYMBOL_TOO_LONG = 175; // The provided token symbol was too long
  ACCOUNT_KYC_NOT_GRANTED_FOR_TOKEN = 176; // KYC must be granted and account does not have KYC granted
  TOKEN_HAS_NO_KYC_KEY = 177; // KYC key is not set on token
  INSUFFICIENT_TOKEN_BALANCE = 178; // Token balance is not sufficient for the transaction
  TOKEN_WAS_DELETED = 179; // Token transactions cannot be executed on deleted token
  TOKEN_HAS_NO_SUPPLY_KEY = 180; // Supply key is not set on token
  TOKEN_HAS_NO_WIPE_KEY = 181; // Wipe key is not set on token
  INVALID_TOKEN_MINT_AMOUNT = 182; // The requested token mint amount would cause an invalid total supply
  INVALID_TOKEN_BURN_AMOUNT = 183; // The requested token burn amount would cause an invalid total supply
  TOKEN_NOT_ASSOCIATED_TO_ACCOUNT = 184; // A required token-account relationship is missing
  CANNOT_WIPE_TOKEN_TREASURY_ACCOUNT = 185; // The target of a wipe operation was the token treasury account
  INVALID_KYC_KEY = 186; // The provided KYC key was invalid.
  INVALID_WIPE_KEY = 187; // The provided wipe key was invalid.
  INVALID_FREEZE_KEY = 188; // The provided freeze key was invalid.
  INVALID_SUPPLY_KEY = 189; // The provided supply key was invalid.
  MISSING_TOKEN_NAME = 190; // Token Name is not provided
  TOKEN_NAME_TOO_LONG = 191; // Token Name is too long
  INVALID_WIPING_AMOUNT = 192; // The provided wipe amount must not be negative, zero or bigger than the token holder balance
  TOKEN_IS_IMMUTABLE = 193; // Token does not have Admin key set, thus update/delete transactions cannot be performed
  TOKEN_ALREADY_ASSOCIATED_TO_ACCOUNT = 194; // An <tt>associateToken</tt> operation specified a token already associated to the account
  TRANSACTION_REQUIRES_ZERO_TOKEN_BALANCES = 195; // An attempted operation is invalid until all token balances for the target account are zero
  ACCOUNT_IS_TREASURY = 196; // An attempted operation is invalid because the account is a treasury
  TOKEN_ID_REPEATED_IN_TOKEN_LIST = 197; // Same TokenIDs present in the token list
  TOKEN_TRANSFER_LIST_SIZE_LIMIT_EXCEEDED = 198; // Exceeded the number of token transfers (both from and to) allowed for token transfer list
  EMPTY_TOKEN_TRANSFER_BODY = 199; // TokenTransfersTransactionBody has no TokenTransferList
  EMPTY_TOKEN_TRANSFER_ACCOUNT_AMOUNTS = 200; // TokenTransfersTransactionBody has a TokenTransferList with no AccountAmounts

  INVALID_SCHEDULE_ID = 201; // The Scheduled entity does not exist
  SCHEDULE_IS_IMMUTABLE = 202; // The Scheduled entity cannot be modified. Admin key not set
<<<<<<< HEAD
  INVALID_SCHEDULE_PAYER_ID = 203; // The provided Scheduled Payer does not exist
  INVALID_SCHEDULE_ACCOUNT_ID = 204; // The Schedule Create Transaction TransactionID account does not exist
  NO_NEW_VALID_SIGNATURES = 205; // The provided sig map did not contain any new valid signatures from required signers of the scheduled transaction
  UNRESOLVABLE_REQUIRED_SIGNERS = 206; // The required signers for a scheduled transaction cannot be resolved, for example because they do not exist or have been deleted
  UNPARSEABLE_SCHEDULED_TRANSACTION = 207; // The bytes allegedly representing a transaction to be scheduled could not be parsed
  UNSCHEDULABLE_TRANSACTION = 208; // ScheduleCreate and ScheduleSign transactions cannot be scheduled
  SOME_SIGNATURES_WERE_INVALID = 209; // At least one of the signatures in the provided sig map did not represent a valid signature for any required signer
=======
  SCHEDULE_WAS_DELETED = 203; // The Scheduled entity was already deleted
  INVALID_SCHEDULE_PAYER_ID = 204; // The provided Scheduled Payer does not exist
  INVALID_SCHEDULE_ACCOUNT_ID = 205; // The Schedule Create Transaction TransactionID account does not exist
  NO_NEW_VALID_SIGNATURES = 206; // The provided sig map did not contain any new valid signatures from required signers of the scheduled transaction
  UNRESOLVABLE_REQUIRED_SIGNERS = 207; // The required signers for a scheduled transaction cannot be resolved, for example because they do not exist or have been deleted
  UNPARSEABLE_SCHEDULED_TRANSACTION = 208; // The bytes allegedly representing a transaction to be scheduled could not be parsed
  UNSCHEDULABLE_TRANSACTION = 209; // ScheduleCreate and ScheduleSign transactions cannot be scheduled
  SOME_SIGNATURES_WERE_INVALID = 210; // At least one of the signatures in the provided sig map did not represent a valid signature for any required signer
  TRANSACTION_ID_FIELD_NOT_ALLOWED = 211; // The <tt>scheduled</tt> and <tt>nonce</tt> fields in the <tt>TransactionID</tt> may not be set in a top-level transaction
>>>>>>> 7b1e25e3
}<|MERGE_RESOLUTION|>--- conflicted
+++ resolved
@@ -211,7 +211,6 @@
 
   INVALID_SCHEDULE_ID = 201; // The Scheduled entity does not exist
   SCHEDULE_IS_IMMUTABLE = 202; // The Scheduled entity cannot be modified. Admin key not set
-<<<<<<< HEAD
   INVALID_SCHEDULE_PAYER_ID = 203; // The provided Scheduled Payer does not exist
   INVALID_SCHEDULE_ACCOUNT_ID = 204; // The Schedule Create Transaction TransactionID account does not exist
   NO_NEW_VALID_SIGNATURES = 205; // The provided sig map did not contain any new valid signatures from required signers of the scheduled transaction
@@ -219,15 +218,5 @@
   UNPARSEABLE_SCHEDULED_TRANSACTION = 207; // The bytes allegedly representing a transaction to be scheduled could not be parsed
   UNSCHEDULABLE_TRANSACTION = 208; // ScheduleCreate and ScheduleSign transactions cannot be scheduled
   SOME_SIGNATURES_WERE_INVALID = 209; // At least one of the signatures in the provided sig map did not represent a valid signature for any required signer
-=======
-  SCHEDULE_WAS_DELETED = 203; // The Scheduled entity was already deleted
-  INVALID_SCHEDULE_PAYER_ID = 204; // The provided Scheduled Payer does not exist
-  INVALID_SCHEDULE_ACCOUNT_ID = 205; // The Schedule Create Transaction TransactionID account does not exist
-  NO_NEW_VALID_SIGNATURES = 206; // The provided sig map did not contain any new valid signatures from required signers of the scheduled transaction
-  UNRESOLVABLE_REQUIRED_SIGNERS = 207; // The required signers for a scheduled transaction cannot be resolved, for example because they do not exist or have been deleted
-  UNPARSEABLE_SCHEDULED_TRANSACTION = 208; // The bytes allegedly representing a transaction to be scheduled could not be parsed
-  UNSCHEDULABLE_TRANSACTION = 209; // ScheduleCreate and ScheduleSign transactions cannot be scheduled
-  SOME_SIGNATURES_WERE_INVALID = 210; // At least one of the signatures in the provided sig map did not represent a valid signature for any required signer
-  TRANSACTION_ID_FIELD_NOT_ALLOWED = 211; // The <tt>scheduled</tt> and <tt>nonce</tt> fields in the <tt>TransactionID</tt> may not be set in a top-level transaction
->>>>>>> 7b1e25e3
+  TRANSACTION_ID_FIELD_NOT_ALLOWED = 210; // The <tt>scheduled</tt> and <tt>nonce</tt> fields in the <tt>TransactionID</tt> may not be set in a top-level transaction
 }